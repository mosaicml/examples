--- conflicted
+++ resolved
@@ -111,20 +111,12 @@
     print(f'{n_params=:.4e}')
 
     # Get batch size info
-<<<<<<< HEAD
-    device_train_batch_size = cfg.global_train_batch_size // dist.get_world_size(
-    )
-    device_eval_batch_size = cfg.get(
-        'global_eval_batch_size',
-        cfg.global_train_batch_size) // dist.get_world_size()
-=======
     if cfg.global_train_batch_size % dist.get_world_size() != 0:
         raise ValueError(f'Global batch size {cfg.global_train_batch_size} is not divisible by {dist.get_world_size()} '
                          'as a result, the batch size would be truncated, please adjust `global_train_batch_size` '
                          f'to be divisible by world size, {dist.get_world_size()}.')
     device_train_batch_size = cfg.global_train_batch_size // dist.get_world_size()
     device_eval_batch_size = cfg.get('global_eval_batch_size', cfg.global_train_batch_size) // dist.get_world_size()
->>>>>>> 435133f4
 
     # Dataloaders
     print('Building train loader...')
