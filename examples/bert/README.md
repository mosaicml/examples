# Welcome!

This benchmark covers both pre-training and fine-tuning a BERT model. With this starter code, you'll be able to do Masked Language Modeling (MLM) [pre-training](#mlm-pre-training) on the C4 dataset and classification [fine-tuning](#glue-fine-tuning) on GLUE benchmark tasks. We also provide the source code and recipe behind our [Mosaic BERT](#mosaic-bert) model, which you can train yourself using this repo.

## Contents

You'll find in this folder:

### Pre-training

* `main.py` — A straightforward script for parsing YAMLs, building a [Composer](https://github.com/mosaicml/composer) Trainer, and kicking off an MLM pre-training job, locally or on Mosaic's cloud.
* `yamls/main/` - Pre-baked configs for pre-training both our sped-up Mosaic BERT as well as the reference HuggingFace BERT. These are used when running `main.py`.
* `yamls/test/main.yaml` - A config for quickly verifying that `main.py` runs.

### Fine-tuning
* `sequence_classification.py` - A starter script to simplify fine-tuning with your own dataset on a single classification task, locally or on Mosaic's cloud.
* `glue.py` - A more complex script for parsing YAMLs and orchestrating the numerous fine-tuning training jobs across 8 GLUE tasks (we exclude the WNLI task here), locally or on Mosaic's cloud.
* `src/glue/data.py` - Datasets used by `glue.py` in GLUE fine-tuning.
* `src/glue/finetuning_jobs.py` - Custom classes, one for each GLUE task, instantiated by `glue.py`. These handle individual fine-tuning jobs and task-specific hyperparameters.
* `yamls/finetuning/` - Pre-baked configs for pre-training both our sped-up Mosaic BERT as well as the reference HuggingFace BERT. These are used when running `sequence_classification.py` and `glue.py`.
* `yamls/test/sequence_classification.yaml` - A config for quickly verifying that `sequence_classification.py` runs.
* `yamls/test/glue.yaml` - A config for quickly verifying that `glue.py` runs.

### Shared
* `src/hf_bert.py` — HuggingFace BERT models for MLM (pre-training) or classification (GLUE fine-tuning), wrapped in [`ComposerModel`s](https://docs.mosaicml.com/en/stable/api_reference/generated/composer.models.HuggingFaceModel.html) for compatibility with the [Composer Trainer](https://docs.mosaicml.com/en/stable/api_reference/generated/composer.Trainer.html#composer.Trainer).
* `src/mosaic_bert.py` — Mosaic BERT models for MLM (pre-training) or classification (GLUE fine-tuning). See [Mosaic BERT](#mosaic-bert) for more.
* `src/bert_layers.py` — The Mosaic BERT layers/modules with our custom speed up methods built in, with an eye towards HuggingFace API compatibility.
* `src/bert_padding.py` — Utilities for Mosaic BERT that help avoid padding overhead.
* `src/flash_attn_triton.py` - Source code for the [FlashAttention](https://arxiv.org/abs/2205.14135) implementation used in Mosaic BERT.
* `requirements.txt` — All needed Python dependencies.
* This `README.md`

In the [common](../common) folder, you will also find:
* `common/text_data.py`- a [MosaicML streaming dataset](https://streaming.docs.mosaicml.com/en/stable/) that can be used with a vanilla PyTorch dataloader.

## Prepare your data

*(If you have a small dataset that's stored locally or doesn't take much time to download from cloud storage, you can skip this section).*

In this benchmark, we train BERTs on the [C4: Colossal, Cleaned, Common Crawl dataset](https://huggingface.co/datasets/c4). To run pre-training on C4, you'll need to make yourself a copy of this dataset.

Alternatively, feel free to substitute our dataloader with one of your own in the script [main.py](./main.py#L98).
When you move on to fine-tuning, you can train on your own dataset by adding into the script [sequence_classification.py](./sequence_classification.py#L63).
For now, let's focus on preparing the C4 data for pre-training.

We first convert the dataset from its native format (a collection of zipped JSONs)
to MosaicML's streaming dataset format (a collection of binary `.mds` files).
Once in `.mds` format, we can store the dataset in a central location (filesystem, S3, GCS, etc.)
and stream the data to any compute cluster, with any number of devices, and any number of CPU workers, and it all just works.
You can read more about the benefits of using mosaicml-streaming [here](https://streaming.docs.mosaicml.com/en/stable/).

### Converting C4 to streaming dataset `.mds` format

To make yourself a copy of C4, use `convert_c4.py` like so:

```bash
# Download the 'train_small', 'val' splits and convert to StreamingDataset format
# This will take 20 sec to 1 min depending on your Internet bandwidth
# You should see two folders `./my-copy-c4/train_small` and `./my-copy-c4/val` that are each ~0.5GB
python ../common/convert_c4.py --out_root ./my-copy-c4 --splits train_small val

# Download the 'train' split if you really want to train the model (not just profile)
# This will take 1-to-many hours depending on bandwidth, # CPUs, etc.
# The final folder `./my-copy-c4/train` will be ~800GB so make sure you have space!
# python ../common/convert_c4.py --out_root ./my-copy-c4 --splits train

# For any of the above commands, you can also choose to compress the .mds files.
# This is useful if your plan is to store these in an object store after conversion.
# python ../common/convert_c4.py ... --compression zstd
```

If you're planning on doing multiple training runs, you can upload the **local** copy of C4 you just created to a central location. This will allow you to skip the dataset preparation step in the future. Once you have done so, modify the YAMLs in `yamls/main/` so that the `data_remote` field points to the new location. Then you can simply stream the dataset instead of creating a local copy!

### Test the Dataloader

To verify that the dataloader works, run a quick test on your `val` split like so:

```bash
# This will construct a `StreamingTextDataset` dataset from your `val` split,
# pass it into a PyTorch Dataloader, and iterate over it and print samples.
# Since we only provide a local path, no streaming/copying takes place.
python ../common/text_data.py ./my-copy-c4

# This will do the same thing, but stream data to {local} from {remote}.
# The remote path can be a filesystem or object store URI.
python ../common/text_data.py /tmp/cache-c4 ./my-copy-c4  # stream from filesystem, e.g. a slow NFS volume to fast local disk
python ../common/text_data.py /tmp/cache-c4 s3://my-bucket/my-copy-c4  # stream from object store
```

With our data prepared, we can now start training.

## Quick start

### System recommendations

We recommend the following environment:
* A system with NVIDIA GPU(s)
* A Docker container running [MosaicML's PyTorch base image](https://hub.docker.com/r/mosaicml/pytorch/tags): `mosaicml/pytorch:1.13.1_cu117-python3.10-ubuntu20.04`.

This recommended Docker image comes pre-configured with the following dependencies:
  * PyTorch Version: 1.13.1
  * CUDA Version: 11.7
  * Python Version: 3.10
  * Ubuntu Version: 20.04

### Install

To get started, clone this repo and install the requirements:

```bash
git clone https://github.com/mosaicml/examples.git
cd examples
pip install -e ".[bert]"  # or pip install -e ".[bert-cpu]" if no NVIDIA GPU
cd examples/bert
```

### Test pre-training

To verify that pre-training runs correctly, first prepare a local copy of the C4 validation split, and then run the `main.py` pre-training script twice using our testing config. First, with the baseline HuggingFace BERT. Second, with the Mosaic BERT.

```bash
# Download the 'train_small' and 'val' splits and convert to StreamingDataset format
# This will take 20-60 seconds depending on your Internet bandwidth
# You should see two folders: `./my-copy-c4/train_small` and `./my-copy-c4/val` that are each ~0.5GB
python ../common/convert_c4.py --out_root ./my-copy-c4 --splits train_small val --concat_tokens 128 --tokenizer bert-base-uncased

# Run the pre-training script with the test config and HuggingFace BERT
composer main.py yamls/test/main.yaml

# Run the pre-training script with the test config and Mosaic BERT
composer main.py yamls/test/main.yaml model.name=mosaic_bert
```

### Test fine-tuning

To verify that fine-tuning runs correctly, run each of the fine-tuning scripts twice using our testing configs. First, verify `sequence_classification.py` with the baseline HuggingFace BERT and again with the Mosaic BERT.

```bash
# Run the fine-tuning script with the test config and HuggingFace BERT
python sequence_classification.py yamls/test/sequence_classification.yaml

# Run the fine-tuning script with the test config and Mosaic BERT
<<<<<<< HEAD
python glue.py yamls/test/glue.yaml model.name=mosaic_bert
rm -rf local-finetune-checkpoints
```

# Dataset preparation

To run pre-training *in full*, you'll need to make yourself a copy of the C4 pre-training dataset.
Alternatively, feel free to substitute our dataloader with one of your own in the script [main.py](./main.py#L101)!

In this benchmark, we train BERTs on the [C4: Colossal, Cleaned, Common Crawl dataset](https://huggingface.co/datasets/c4).
We first convert the dataset from its native format (a collection of zipped JSONs)
to MosaicML's streaming dataset format (a collection of binary `.mds` files).
Once in `.mds` format, we can store the dataset in a central location (filesystem, S3, GCS, etc.)
and stream the data to any compute cluster, with any number of devices, and any number of CPU workers, and it all just works.
You can read more about the benefits of using mosaicml-streaming [here](https://streaming.docs.mosaicml.com/en/stable/).

### Converting C4 to streaming dataset `.mds` format

To make yourself a copy of C4, use `convert_c4.py` like so:

```bash
# Download the 'train_small' and 'val' splits and convert to StreamingDataset format
# This will take 20-60 seconds depending on your Internet bandwidth
# You should see two folders: `./my-copy-c4/train_small` and `./my-copy-c4/val` that are each ~0.5GB
# Note: for BERT we are not doing any concatenation of samples, so we do not use the `--concat_tokens`
# or `--concat_text` options here. Instead, samples will simply get padded or truncated to the max sequence length
python ../common/convert_c4.py --out_root ./my-copy-c4 --splits train_small val

# Download the 'train' split if you really want to train the model (not just profile)
# This will take 1-to-many hours depending on bandwidth, # CPUs, etc.
# The final folder `./my-copy-c4/train` will be ~800GB so make sure you have space!
# python ../common/convert_c4.py --out_root ./my-copy-c4 --splits train --concat_tokens 2048 --tokenizer bert-base-uncased

# For any of the above commands, you can also choose to compress the .mds files.
# This is useful if your plan is to store these in object store after conversion.
# python ../common/convert_c4.py ... --compression zstd
=======
python sequence_classification.py yamls/test/sequence_classification.yaml model.name=mosaic_bert
>>>>>>> 06966d76
```

Second, verify `glue.py` for both models.

```bash
# Run the GLUE script with the test config and HuggingFace BERT
python glue.py yamls/test/glue.yaml
rm -rf local-finetune-checkpoints

# Run the GLUE script with the test config and Mosaic BERT
python glue.py yamls/test/glue.yaml model.name=mosaic_bert
rm -rf local-finetune-checkpoints
```

## Training for real

Now that you've installed dependencies and built a local copy of the C4 dataset, let's start training! We'll start with MLM pre-training on C4.

**Note:** the YAMLs default to using `./my-copy-c4` as the location of your C4 dataset, following the above examples. Please remember to **edit the `data_remote` and `data_local` paths** in your pre-training YAMLs to reflect any differences in where your dataset lives (e.g., if you used a different folder name or already moved your copy to S3).

**Also remember** that if you only downloaded the `train_small` split, you need to make sure your train_dataloader is pointed at that split.
Just change `split: train` to `split: train_small` in your YAML.
This is already done in the testing YAML `yamls/test/main.py`, which you can also use to test your configuration (see [Quick Start](#quick-start)).

### MLM pre-training

To get the most out of your pre-training budget, we recommend using **Mosaic BERT**! You can read more [below](#mosaic-bert).

We run the `main.py` pre-training script using our `composer` launcher, which generates N processes (1 process per GPU device).
If training on a single node, the `composer` launcher will autodetect the number of devices.

```bash
# This will pre-train a HuggingFace BERT that reaches a downstream GLUE accuracy of about 83.3%.
# It takes about 11.5 hours on a single node with 8 A100_80g GPUs.
composer main.py yamls/main/hf-bert-base-uncased.yaml

# This will pre-train a Mosaic BERT that reaches the same downstream accuracy in roughly 1/3 the time.
composer main.py yamls/main/mosaic-bert-base-uncased.yaml
```

**Please remember** to modify the reference YAMLs (e.g., `yamls/main/mosaic-bert-base-uncased.yaml`) to customize saving and loading locations—only the YAMLs in `yamls/test/` are ready to use out-of-the-box. See the [configs](#configs) section for more detail.

### Single-task fine-tuning

After pre-training comes fine-tuning. We provide `sequence_classification.py` as a handy starter script to simplify fine-tuning a pre-trained BERT model on your own custom dataset. **Just modify this script by plugging in your dataset, and you can fine-tune your BERT model on the task you care about.** Check the script itself for more detailed instructions.

After modifying the starter script, update the reference YAMLs (e.g., `yamls/finetuning/mosaic-bert-base-uncased.yaml`) to reflect your changes. Use the `composer` launcher when you're ready.

```bash
# Fine-tune your BERT model on your custom classification task!
composer classication.py yamls/finetuning/mosaic-bert-base-uncased.yaml`
```

### GLUE fine-tuning

The GLUE benchmark measures the average performance across 8 NLP classification tasks (again, here we exclude the WNLI task). This performance is typically used to evaluate the quality of the pre-training: once you have a set of weights from your MLM task, you fine-tune those weights separately for each task and then compute the average performance across the tasks, with higher averages indicating higher pre-training quality.

To handle this complicated fine-tuning pipeline, we provide the `glue.py` script.

This script handles parallelizing each of these fine-tuning jobs across all the GPUs on your machine.
That is, the `glue.py` script takes advantage of the small dataset/batch size of the GLUE tasks through *task* parallelism rather than data parallelism. This means that different tasks are trained in parallel, each using one GPU, instead of having one task trained at a time with batches parallelized across GPUs.

**Note:** To get started with the `glue.py` script, you will first need to update each reference YAML so that the starting checkpoint field points to the last checkpoint saved by `main.py`. See the [configs](#configs) section for more detail.

Once you have modified the YAMLs in `yamls/glue/` to reference your pre-trained checkpoint as the GLUE starting point, use non-default hyperparameters, etc., run the `glue.py` script using the standard `python` launcher (we don't use the `composer` launcher here because `glue.py` does its own multi-process orchestration):

```bash
# This will run GLUE fine-tuning evaluation on your HuggingFace BERT
python glue.py yamls/glue/hf-bert-base-uncased.yaml

# This will run GLUE fine-tuning evaluation on your Mosaic BERT
python glue.py yamls/glue/mosaic-bert-base-uncased.yaml
```

Aggregate GLUE scores will be printed out at the end of the script and can also be tracked using Weights and Biases, if enabled via the YAML.
Any of the other [composer supported loggers](https://docs.mosaicml.com/en/stable/trainer/logging.html#available-loggers) can be added easily as well!

## Configs

This section is to help orient you to the config YAMLs referenced throughout this README and found in `yamls/`.

A quick note on our use of YAMLs:
* We use YAMLs just to make all the configuration explicit.
* You can also configure anything you want directly in the Python files.
* The YAML files don't use any special schema, keywords, or other magic. They're just a clean way of writing a dict for the scripts to read.

In other words, you're free to modify this starter code to suit your project and aren't tied to using YAMLs in your workflow.

### main.py

Before using the configs in `yamls/main/` when running `main.py`, you'll need to fill in:

* `save_folder` - This will determine where model checkpoints are saved. Note that it can depend on `run_name`. For example, if you set `save_folder` to `s3://mybucket/mydir/{run_name}/ckpt` it will replace `{run_name}` with the value of `run_name`. So you should avoid re-using the same run name across multiple training runs.
* `data_remote` - Set this to the filepath of your streaming C4 directory. The default value of `./my-copy-c4` will work if you built a local C4 copy, following the [datset preparation](#dataset-preparation) instructions. If you moved your dataset to a central location, you simply need to point `data_remote` to that new location.
* `data_local` - This is the path to the local directory where the dataset is streamed to. If `data_remote` is local, you can use the same path for `data_local` so no additional copying is done. The default values of `./my-copy-c4` are set up to work with such a local copy. If you moved your dataset to a central location, setting `data_local` to `/tmp/cache-c4` should work fine.
* `loggers.wandb` (optional) - If you want to log to W&B, fill in the `project` and `entity` fields, or comment out the `wandb` block if you don't want to use this logger.
* `load_path` (optional) - If you have a checkpoint that you'd like to start from, this is how you set that.

### sequence_classification.py

Before using the configs in `yamls/finetuning/` when running `sequence_classification.py`, you'll need to fill in:

* `load_path` (optional) - If you have a checkpoint that you'd like to start from, this is how you set that. If you're fine-tuning a Mosaic BERT, this should not be left empty.
* `save_folder` - This will determine where model checkpoints are saved. Note that it can depend on `run_name`. For example, if you set `save_folder` to `s3://mybucket/mydir/{run_name}/ckpt` it will replace `{run_name}` with the value of `run_name`. So you should avoid re-using the same run name across multiple training runs.
* `loggers.wandb` (optional) - If you want to log to W&B, fill in the `project` and `entity` fields, or comment out the `wandb` block if you don't want to use this logger.
* `algorithms` (optional) - Make sure to include any architecture-modifying algorithms that were applied to your starting checkpoint model before pre-training. For instance, if you turned on `gated_linear_units` in pre-training, make sure to do so during fine-tuning too!

### glue.py

Before using the configs in `yamls/finetuning/glue/` when running `glue.py`, you'll need to fill in:

* `starting_checkpoint_load_path` - This determines which checkpoint you start from when doing fine-tuning. This should look like `<save_folder>/<checkpoint>`, where `<save_folder>` is the location you set in your pre-training config (see above section).
* `loggers.wandb` (optional) - If you want to log to W&B, fill in the `project` and `entity` fields, or comment out the `wandb` block if you don't want to use this logger.
* `base_run_name` (optional) - Make sure to avoid re-using the same name across multiple runs.
* `algorithms` (optional) - Make sure to include any architecture-modifying algorithms that were applied to your starting checkpoint model before pre-training. For instance, if you turned on `gated_linear_units` in pre-training, make sure to do so during fine-tuning too!

## Running on the MosaicML Cloud

If you have configured a compute cluster to work with the MosaicML Cloud, you can use the `yaml/*/mcloud_run*.yaml` reference YAMLs for examples of how to run pre-training and fine-tuning remotely!

Once you have filled in the missing YAML fields (and made any other modifications you want), you can launch pre-training by simply running:

```bash
mcli run -f yamls/main/mcloud_run_a100_80gb.yaml
```

Or, if your cluster has A100 GPUs with 40gb of memory:

```bash
mcli run -f yamls/main/mcloud_run_a100_40gb.yaml
```

Similarly, for GLUE fine-tuning, just fill in the missing YAML fields (e.g., to use the pre-training checkpoint as the starting point) and run:

```bash
mcli run -f yamls/glue/mcloud_run.yaml
```

### Multi-node training

To train with high performance on *multi-node* clusters, the easiest way is with MosaicML Cloud ;)

But if you want to try this manually on your own cluster, then just provide a few variables to `composer`, either directly via CLI or via environment variables. Then launch the appropriate command on each node.

**Note:** multi-node training will only work with `main.py`; the `glue.py` script handles its own orchestration across devices and is not built to be used with the `composer` launcher.

#### Multi-Node via CLI args

```bash
# Using 2 nodes with 8 devices each
# Total world size is 16
# IP Address for Node 0 = [0.0.0.0]

# Node 0
composer --world_size 16 --node_rank 0 --master_addr 0.0.0.0 --master_port 7501 main.py yamls/main/mosaic-bert-base-uncased.yaml

# Node 1
composer --world_size 16 --node_rank 1 --master_addr 0.0.0.0 --master_port 7501 main.py yamls/main/mosaic-bert-base-uncased.yaml

```

#### Multi-Node via environment variables

```bash
# Using 2 nodes with 8 devices each
# Total world size is 16
# IP Address for Node 0 = [0.0.0.0]

# Node 0
# export WORLD_SIZE=16
# export NODE_RANK=0
# export MASTER_ADDR=0.0.0.0
# export MASTER_PORT=7501
composer main.py yamls/main/mosaic-bert-base-uncased.yaml

# Node 1
# export WORLD_SIZE=16
# export NODE_RANK=1
# export MASTER_ADDR=0.0.0.0
# export MASTER_PORT=7501
composer main.py yamls/main/mosaic-bert-base-uncased.yaml
```

You should see logs being printed to your terminal.
You can also easily enable other experiment trackers like Weights and Biases or CometML by using [Composer's logging integrations](https://docs.mosaicml.com/en/stable/trainer/logging.html).


## Mosaic BERT

Our starter code supports both standard HuggingFace BERT models and our own **Mosaic BERT**. The latter incorporates numerous methods to improve throughput and training.
Our goal in developing Mosaic BERT was to greatly reduce training time while making it easy for you to use on your own problems!

To do this, we employ a number of techniques from the literature:
* [ALiBi (Press et al., 2021)](https://arxiv.org/abs/2108.12409v1)
* [Gated Linear Units (Shazeer, 2020)](https://arxiv.org/abs/2002.05202)
* ["The Unpadding Trick"](https://github.com/mlcommons/training_results_v1.1/blob/main/NVIDIA/benchmarks/bert/implementations/pytorch/fmha.py)
* [FusedLayerNorm (NVIDIA)](https://nvidia.github.io/apex/layernorm.html)
* [FlashAttention (Dao et al., 2022)](https://arxiv.org/abs/2205.14135)

... and get them to work together! To our knowledge, many of these methods have never been combined before.

If you're reading this, we're still profiling the exact speedup and performance gains offered by Mosaic BERT compared to comparable HuggingFace BERT models. Stay tuned for incoming results!


## Contact Us

If you run into any problems with the code, please file Github issues directly to this repo.

If you want to train BERT-style models on MosaicML Cloud, reach out to us at [demo@mosaicml.com](mailto:demo@mosaicml.com)!<|MERGE_RESOLUTION|>--- conflicted
+++ resolved
@@ -54,114 +54,6 @@
 To make yourself a copy of C4, use `convert_c4.py` like so:
 
 ```bash
-# Download the 'train_small', 'val' splits and convert to StreamingDataset format
-# This will take 20 sec to 1 min depending on your Internet bandwidth
-# You should see two folders `./my-copy-c4/train_small` and `./my-copy-c4/val` that are each ~0.5GB
-python ../common/convert_c4.py --out_root ./my-copy-c4 --splits train_small val
-
-# Download the 'train' split if you really want to train the model (not just profile)
-# This will take 1-to-many hours depending on bandwidth, # CPUs, etc.
-# The final folder `./my-copy-c4/train` will be ~800GB so make sure you have space!
-# python ../common/convert_c4.py --out_root ./my-copy-c4 --splits train
-
-# For any of the above commands, you can also choose to compress the .mds files.
-# This is useful if your plan is to store these in an object store after conversion.
-# python ../common/convert_c4.py ... --compression zstd
-```
-
-If you're planning on doing multiple training runs, you can upload the **local** copy of C4 you just created to a central location. This will allow you to skip the dataset preparation step in the future. Once you have done so, modify the YAMLs in `yamls/main/` so that the `data_remote` field points to the new location. Then you can simply stream the dataset instead of creating a local copy!
-
-### Test the Dataloader
-
-To verify that the dataloader works, run a quick test on your `val` split like so:
-
-```bash
-# This will construct a `StreamingTextDataset` dataset from your `val` split,
-# pass it into a PyTorch Dataloader, and iterate over it and print samples.
-# Since we only provide a local path, no streaming/copying takes place.
-python ../common/text_data.py ./my-copy-c4
-
-# This will do the same thing, but stream data to {local} from {remote}.
-# The remote path can be a filesystem or object store URI.
-python ../common/text_data.py /tmp/cache-c4 ./my-copy-c4  # stream from filesystem, e.g. a slow NFS volume to fast local disk
-python ../common/text_data.py /tmp/cache-c4 s3://my-bucket/my-copy-c4  # stream from object store
-```
-
-With our data prepared, we can now start training.
-
-## Quick start
-
-### System recommendations
-
-We recommend the following environment:
-* A system with NVIDIA GPU(s)
-* A Docker container running [MosaicML's PyTorch base image](https://hub.docker.com/r/mosaicml/pytorch/tags): `mosaicml/pytorch:1.13.1_cu117-python3.10-ubuntu20.04`.
-
-This recommended Docker image comes pre-configured with the following dependencies:
-  * PyTorch Version: 1.13.1
-  * CUDA Version: 11.7
-  * Python Version: 3.10
-  * Ubuntu Version: 20.04
-
-### Install
-
-To get started, clone this repo and install the requirements:
-
-```bash
-git clone https://github.com/mosaicml/examples.git
-cd examples
-pip install -e ".[bert]"  # or pip install -e ".[bert-cpu]" if no NVIDIA GPU
-cd examples/bert
-```
-
-### Test pre-training
-
-To verify that pre-training runs correctly, first prepare a local copy of the C4 validation split, and then run the `main.py` pre-training script twice using our testing config. First, with the baseline HuggingFace BERT. Second, with the Mosaic BERT.
-
-```bash
-# Download the 'train_small' and 'val' splits and convert to StreamingDataset format
-# This will take 20-60 seconds depending on your Internet bandwidth
-# You should see two folders: `./my-copy-c4/train_small` and `./my-copy-c4/val` that are each ~0.5GB
-python ../common/convert_c4.py --out_root ./my-copy-c4 --splits train_small val --concat_tokens 128 --tokenizer bert-base-uncased
-
-# Run the pre-training script with the test config and HuggingFace BERT
-composer main.py yamls/test/main.yaml
-
-# Run the pre-training script with the test config and Mosaic BERT
-composer main.py yamls/test/main.yaml model.name=mosaic_bert
-```
-
-### Test fine-tuning
-
-To verify that fine-tuning runs correctly, run each of the fine-tuning scripts twice using our testing configs. First, verify `sequence_classification.py` with the baseline HuggingFace BERT and again with the Mosaic BERT.
-
-```bash
-# Run the fine-tuning script with the test config and HuggingFace BERT
-python sequence_classification.py yamls/test/sequence_classification.yaml
-
-# Run the fine-tuning script with the test config and Mosaic BERT
-<<<<<<< HEAD
-python glue.py yamls/test/glue.yaml model.name=mosaic_bert
-rm -rf local-finetune-checkpoints
-```
-
-# Dataset preparation
-
-To run pre-training *in full*, you'll need to make yourself a copy of the C4 pre-training dataset.
-Alternatively, feel free to substitute our dataloader with one of your own in the script [main.py](./main.py#L101)!
-
-In this benchmark, we train BERTs on the [C4: Colossal, Cleaned, Common Crawl dataset](https://huggingface.co/datasets/c4).
-We first convert the dataset from its native format (a collection of zipped JSONs)
-to MosaicML's streaming dataset format (a collection of binary `.mds` files).
-Once in `.mds` format, we can store the dataset in a central location (filesystem, S3, GCS, etc.)
-and stream the data to any compute cluster, with any number of devices, and any number of CPU workers, and it all just works.
-You can read more about the benefits of using mosaicml-streaming [here](https://streaming.docs.mosaicml.com/en/stable/).
-
-### Converting C4 to streaming dataset `.mds` format
-
-To make yourself a copy of C4, use `convert_c4.py` like so:
-
-```bash
 # Download the 'train_small' and 'val' splits and convert to StreamingDataset format
 # This will take 20-60 seconds depending on your Internet bandwidth
 # You should see two folders: `./my-copy-c4/train_small` and `./my-copy-c4/val` that are each ~0.5GB
@@ -177,9 +69,80 @@
 # For any of the above commands, you can also choose to compress the .mds files.
 # This is useful if your plan is to store these in object store after conversion.
 # python ../common/convert_c4.py ... --compression zstd
-=======
+```
+
+If you're planning on doing multiple training runs, you can upload the **local** copy of C4 you just created to a central location. This will allow you to skip the dataset preparation step in the future. Once you have done so, modify the YAMLs in `yamls/main/` so that the `data_remote` field points to the new location. Then you can simply stream the dataset instead of creating a local copy!
+
+### Test the Dataloader
+
+To verify that the dataloader works, run a quick test on your `val` split like so:
+
+```bash
+# This will construct a `StreamingTextDataset` dataset from your `val` split,
+# pass it into a PyTorch Dataloader, and iterate over it and print samples.
+# Since we only provide a local path, no streaming/copying takes place.
+python ../common/text_data.py ./my-copy-c4
+
+# This will do the same thing, but stream data to {local} from {remote}.
+# The remote path can be a filesystem or object store URI.
+python ../common/text_data.py /tmp/cache-c4 ./my-copy-c4  # stream from filesystem, e.g. a slow NFS volume to fast local disk
+python ../common/text_data.py /tmp/cache-c4 s3://my-bucket/my-copy-c4  # stream from object store
+```
+
+With our data prepared, we can now start training.
+
+## Quick start
+
+### System recommendations
+
+We recommend the following environment:
+* A system with NVIDIA GPU(s)
+* A Docker container running [MosaicML's PyTorch base image](https://hub.docker.com/r/mosaicml/pytorch/tags): `mosaicml/pytorch:1.13.1_cu117-python3.10-ubuntu20.04`.
+
+This recommended Docker image comes pre-configured with the following dependencies:
+  * PyTorch Version: 1.13.1
+  * CUDA Version: 11.7
+  * Python Version: 3.10
+  * Ubuntu Version: 20.04
+
+### Install
+
+To get started, clone this repo and install the requirements:
+
+```bash
+git clone https://github.com/mosaicml/examples.git
+cd examples
+pip install -e ".[bert]"  # or pip install -e ".[bert-cpu]" if no NVIDIA GPU
+cd examples/bert
+```
+
+### Test pre-training
+
+To verify that pre-training runs correctly, first prepare a local copy of the C4 validation split, and then run the `main.py` pre-training script twice using our testing config. First, with the baseline HuggingFace BERT. Second, with the Mosaic BERT.
+
+```bash
+# Download the 'train_small' and 'val' splits and convert to StreamingDataset format
+# This will take 20-60 seconds depending on your Internet bandwidth
+# You should see two folders: `./my-copy-c4/train_small` and `./my-copy-c4/val` that are each ~0.5GB
+python ../common/convert_c4.py --out_root ./my-copy-c4 --splits train_small val
+
+# Run the pre-training script with the test config and HuggingFace BERT
+composer main.py yamls/test/main.yaml
+
+# Run the pre-training script with the test config and Mosaic BERT
+composer main.py yamls/test/main.yaml model.name=mosaic_bert
+```
+
+### Test fine-tuning
+
+To verify that fine-tuning runs correctly, run each of the fine-tuning scripts twice using our testing configs. First, verify `sequence_classification.py` with the baseline HuggingFace BERT and again with the Mosaic BERT.
+
+```bash
+# Run the fine-tuning script with the test config and HuggingFace BERT
+python sequence_classification.py yamls/test/sequence_classification.yaml
+
+# Run the fine-tuning script with the test config and Mosaic BERT
 python sequence_classification.py yamls/test/sequence_classification.yaml model.name=mosaic_bert
->>>>>>> 06966d76
 ```
 
 Second, verify `glue.py` for both models.
