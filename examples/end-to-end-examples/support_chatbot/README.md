--- conflicted
+++ resolved
@@ -2,11 +2,7 @@
 
 In this tutorial, we will be creating an application that answers questions about the MosaicML composer codebase. The basic structure of this application will be a retrieval question answering system where the user will provide the chatbot with a question, and then a language model will answer the question based on the retrieved text. See some [great](https://python.langchain.com/en/latest/modules/chains/index_examples/vector_db_qa.html#retrieval-question-answering) [materials](https://blog.langchain.dev/langchain-chat/) from [LangChain](https://python.langchain.com/en/latest/index.html) for more exploration on this type of application.
 
-<<<<<<< HEAD
-By default the model that is used throughout is [MPT-30b-chat](https://huggingface.co/mosaicml/mpt-30b-chat), a 7-billion parameter large language model trained by MosaicML. See [our blog](https://www.mosaicml.com/blog/mpt-30b) for more details. Depending on your hardware, and particularly if you get a CUDA `c10` error, you may also need to change `device_train_microbatch_size` from `auto` to `1` in the [finetune](./mcli-yamls/finetune/) yamls.
-=======
 By default the model that is used throughout is [MPT-30b](https://huggingface.co/mosaicml/mpt-30b), a 30-billion parameter large language model trained by MosaicML. See [our blog](https://www.mosaicml.com/blog/mpt-30b) for more details. Depending on your hardware, and particularly if you get a CUDA `c10` error, you may also need to change `device_train_microbatch_size` from `auto` to `1` in the [finetune](./mcli-yamls/finetune/) yamls.
->>>>>>> 970db515
 
 ![demo](web_app_screenshot.png)
 
