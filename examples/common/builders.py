--- conflicted
+++ resolved
@@ -17,7 +17,7 @@
                                       LinearWithWarmupScheduler)
 
 from examples.common.fdiff import FDiffMetrics
-from examples.common.optim import DecoupledLionW, ClipLion, AdaLRLion
+from examples.common.optim import DecoupledLionW, DecoupledClipLion, DecoupledAdaLRLion
 from examples.common.text_data import build_text_dataloader
 from examples.common.resumption_callbacks import GlobalLRScaling, LayerFreezing
 
@@ -82,15 +82,14 @@
                               lr=cfg.lr,
                               betas=cfg.betas,
                               weight_decay=cfg.weight_decay)
-<<<<<<< HEAD
     elif cfg.name == 'clip_lion':
-        return ClipLion(model.parameters(),
+        return DecoupledClipLion(model.parameters(),
                         lr=cfg.lr,
                         betas=cfg.betas,
                         weight_decay=cfg.weight_decay,
                         outlier_threshold=cfg.outlier_threshold)
     elif cfg.name == 'adalr_lion':
-        return AdaLRLion(model.parameters(),
+        return DecoupledAdaLRLion(model.parameters(),
                          lr=cfg.lr,
                          betas=cfg.betas,
                          weight_decay=cfg.weight_decay,
@@ -98,8 +97,6 @@
                          timeout=cfg.timeout,
                          lr_penalty=cfg.lr_penalty,
                          min_scale=cfg.min_scale)
-=======
->>>>>>> 6979212a
     else:
         raise ValueError(f'Not sure how to build optimizer: {cfg.name}')
 
