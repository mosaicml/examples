# Copyright 2022 MosaicML Examples authors
# SPDX-License-Identifier: Apache-2.0

import os

from composer import algorithms
from composer.callbacks import LRMonitor, MemoryMonitor, OptimizerMonitor, RuntimeEstimator
from composer.core import Evaluator
from composer.datasets.in_context_learning_evaluation import \
    get_icl_task_dataloader
from composer.loggers import WandBLogger
from composer.optim import DecoupledAdamW
from composer.optim.scheduler import (ConstantWithWarmupScheduler,
                                      CosineAnnealingWithWarmupScheduler,
                                      LinearWithWarmupScheduler)
from examples.common.optim import DecoupledLionW
from examples.common.speed_monitor_w_mfu import SpeedMonitorMFU
from examples.common.text_data import build_text_dataloader


def build_callback(name, kwargs):
    if name == 'lr_monitor':
        return LRMonitor()
    elif name == 'memory_monitor':
        return MemoryMonitor()
    elif name == 'speed_monitor':
        return SpeedMonitorMFU(window_size=kwargs.get('window_size', 1),
                               gpu_flops_available=kwargs.get(
                                   'gpu_flops_available', None))
    elif name == 'runtime_estimator':
        return RuntimeEstimator()
    elif name == 'optimizer_monitor':
        return OptimizerMonitor(log_optimizer_metrics=kwargs.get(
            'log_optimizer_metrics', True),)
    else:
        raise ValueError(f'Not sure how to build callback: {name}')


def build_logger(name, kwargs):
    if name == 'wandb':
        return WandBLogger(**kwargs)
    else:
        raise ValueError(f'Not sure how to build logger: {name}')


def build_algorithm(name, kwargs):
    if name == 'gradient_clipping':
        return algorithms.GradientClipping(**kwargs)
    elif name == 'alibi':
        return algorithms.Alibi(**kwargs)
    elif name == 'fused_layernorm':
        return algorithms.FusedLayerNorm(**kwargs)
    elif name == 'gated_linear_units':
        return algorithms.GatedLinearUnits(**kwargs)
    elif name == 'low_precision_layernorm':
        return algorithms.LowPrecisionLayerNorm(**kwargs)
    else:
        raise ValueError(f'Not sure how to build algorithm: {name}')


def build_optimizer(cfg, model):
    if cfg.name == 'decoupled_adamw':
        return DecoupledAdamW(model.parameters(),
                              lr=cfg.lr,
                              betas=cfg.betas,
                              eps=cfg.eps,
                              weight_decay=cfg.weight_decay)
    elif cfg.name == 'decoupled_lionw':
        return DecoupledLionW(model.parameters(),
                    lr=cfg.get('lr', 1e-4),
                    betas=cfg.get('betas', (0.9, 0.99)),
                    weight_decay=cfg.get('weight_decay', 0.0)
            )
    else:
        raise ValueError(f'Not sure how to build optimizer: {cfg.name}')


def build_scheduler(cfg):
    if cfg.name == 'constant_with_warmup':
        return ConstantWithWarmupScheduler(t_warmup=cfg.t_warmup)
    elif cfg.name == 'cosine_with_warmup':
        return CosineAnnealingWithWarmupScheduler(t_warmup=cfg.t_warmup,
                                                  alpha_f=cfg.alpha_f)
    elif cfg.name == 'linear_decay_with_warmup':
        return LinearWithWarmupScheduler(t_warmup=cfg.t_warmup,
                                         alpha_f=cfg.alpha_f)
    else:
        raise ValueError(f'Not sure how to build scheduler: {cfg.name}')


def build_dataloader(cfg, device_batch_size):
    if cfg.name == 'text':
        return build_text_dataloader(cfg, device_batch_size)
    else:
        raise ValueError(f'Not sure how to build dataloader with config: {cfg}')


def build_icl_evaluators(cfg, tokenizer):
    os.environ['TOKENIZERS_PARALLELISM'] = 'false'

    evaluators = []
    logger_keys = []

    def _validate_cfg(icl_cfg):
        assert 'dataset_uri' in icl_cfg and icl_cfg.dataset_uri is not None
        assert 'icl_task_type' in icl_cfg
        assert 'num_fewshot' in icl_cfg
        assert 'batch_size' in icl_cfg
        assert 'metric_names' in icl_cfg
        assert 'prompt_string' in icl_cfg
        assert 'example_delimiter' in icl_cfg
        assert 'continuation_delimiter' in icl_cfg
        assert 'label' in icl_cfg

    for icl_cfg in cfg.icl_tasks:
        _validate_cfg(icl_cfg)
        for num_fewshot in list(icl_cfg.num_fewshot):
            if tokenizer.pad_token_id is None:
                # Current workaround to support GPT2 tokenizer with `pad_token_id = None`
                pad_tok_id = tokenizer.eos_token_id
            else:
                pad_tok_id = tokenizer.pad_token_id
            label = f'{icl_cfg.label}/{num_fewshot}-shot'
            metric_names = list(icl_cfg.metric_names)
            dataloader = get_icl_task_dataloader(
                icl_cfg.icl_task_type,
                icl_cfg.dataset_uri,
                tokenizer,
                batch_size=icl_cfg.batch_size,
                max_seq_len=tokenizer.max_seq_len,
                pad_tok_id=pad_tok_id,
                num_fewshot=num_fewshot,
                prompt_string=icl_cfg.prompt_string,
                example_delimiter=icl_cfg.example_delimiter,
                continuation_delimiter=icl_cfg.continuation_delimiter,
<<<<<<< HEAD
                destination_path=icl_cfg.destination_path)
=======
                destination_path=f'{icl_cfg.label}-{num_fewshot}.jsonl',
            )
>>>>>>> 1dd1c59c
            logger_keys.extend([f'metrics/{label}/{m}' for m in metric_names])
            evaluators.append(
                Evaluator(label=label,
                          dataloader=dataloader,
                          metric_names=metric_names))

    return evaluators, logger_keys<|MERGE_RESOLUTION|>--- conflicted
+++ resolved
@@ -133,12 +133,8 @@
                 prompt_string=icl_cfg.prompt_string,
                 example_delimiter=icl_cfg.example_delimiter,
                 continuation_delimiter=icl_cfg.continuation_delimiter,
-<<<<<<< HEAD
-                destination_path=icl_cfg.destination_path)
-=======
                 destination_path=f'{icl_cfg.label}-{num_fewshot}.jsonl',
             )
->>>>>>> 1dd1c59c
             logger_keys.extend([f'metrics/{label}/{m}' for m in metric_names])
             evaluators.append(
                 Evaluator(label=label,
