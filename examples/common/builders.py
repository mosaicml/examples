--- conflicted
+++ resolved
@@ -4,13 +4,9 @@
 import os
 
 from composer import algorithms
-<<<<<<< HEAD
 from composer.callbacks import (HealthChecker, LRMonitor, MemoryMonitor,
-                                OptimizerMonitor, RuntimeEstimator)
-=======
-from composer.callbacks import (LRMonitor, MemoryMonitor, OptimizerMonitor,
-                                RuntimeEstimator, SpeedMonitor)
->>>>>>> 18387dee
+                                OptimizerMonitor, RuntimeEstimator,
+                                SpeedMonitor)
 from composer.core import Evaluator
 from composer.datasets.in_context_learning_evaluation import \
     get_icl_task_dataloader
