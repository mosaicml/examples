# Copyright 2022 MosaicML Examples authors
# SPDX-License-Identifier: Apache-2.0

import os

from composer import algorithms
from composer.callbacks import (HealthChecker, LRMonitor, MemoryMonitor,
                                OptimizerMonitor, RuntimeEstimator,
                                SpeedMonitor)
from composer.core import Evaluator
from composer.datasets.in_context_learning_evaluation import \
    get_icl_task_dataloader
from composer.loggers import WandBLogger
from composer.optim import DecoupledAdamW
from composer.optim.scheduler import (ConstantWithWarmupScheduler,
                                      CosineAnnealingWithWarmupScheduler,
                                      LinearWithWarmupScheduler)

<<<<<<< HEAD
from examples.common.optim import DecoupledLionW
=======
from examples.common.fdiff import FDiffMetrics
from examples.common.speed_monitor_w_mfu import SpeedMonitorMFU
>>>>>>> 67dc1b7b
from examples.common.text_data import build_text_dataloader


def build_callback(name, kwargs):
    if name == 'lr_monitor':
        return LRMonitor()
    elif name == 'memory_monitor':
        return MemoryMonitor()
    elif name == 'speed_monitor':
<<<<<<< HEAD
        return SpeedMonitor(window_size=kwargs.get('window_size', 1),
                            gpu_flops_available=kwargs.get(
                                'gpu_flops_available', None))
    elif name == 'runtime_estimator':
        return RuntimeEstimator()
=======
        return SpeedMonitorMFU(window_size=kwargs.get('window_size', 1),
                               gpu_flops_available=kwargs.get(
                                   'gpu_flops_available', None))
    elif name == 'fdiff':
        return FDiffMetrics(**kwargs)
>>>>>>> 67dc1b7b
    elif name == 'optimizer_monitor':
        return OptimizerMonitor(log_optimizer_metrics=kwargs.get(
            'log_optimizer_metrics', True),)
    elif name == 'health_checker':
        return HealthChecker(**kwargs)
    else:
        raise ValueError(f'Not sure how to build callback: {name}')


def build_logger(name, kwargs):
    if name == 'wandb':
        return WandBLogger(**kwargs)
    else:
        raise ValueError(f'Not sure how to build logger: {name}')


def build_algorithm(name, kwargs):
    if name == 'gradient_clipping':
        return algorithms.GradientClipping(**kwargs)
    elif name == 'alibi':
        return algorithms.Alibi(**kwargs)
    elif name == 'fused_layernorm':
        return algorithms.FusedLayerNorm(**kwargs)
    elif name == 'gated_linear_units':
        return algorithms.GatedLinearUnits(**kwargs)
    elif name == 'low_precision_layernorm':
        return algorithms.LowPrecisionLayerNorm(**kwargs)
    else:
        raise ValueError(f'Not sure how to build algorithm: {name}')


def build_optimizer(cfg, model):
    if cfg.name == 'decoupled_adamw':
        return DecoupledAdamW(model.parameters(),
                              lr=cfg.lr,
                              betas=cfg.betas,
                              eps=cfg.eps,
                              weight_decay=cfg.weight_decay)
    elif cfg.name == 'decoupled_lionw':
        return DecoupledLionW(model.parameters(),
                              lr=cfg.lr,
                              betas=cfg.betas,
                              weight_decay=cfg.weight_decay)

    else:
        raise ValueError(f'Not sure how to build optimizer: {cfg.name}')


def build_scheduler(cfg):
    if cfg.name == 'constant_with_warmup':
        return ConstantWithWarmupScheduler(t_warmup=cfg.t_warmup)
    elif cfg.name == 'cosine_with_warmup':
        return CosineAnnealingWithWarmupScheduler(t_warmup=cfg.t_warmup,
                                                  alpha_f=cfg.alpha_f)
    elif cfg.name == 'linear_decay_with_warmup':
        return LinearWithWarmupScheduler(t_warmup=cfg.t_warmup,
                                         alpha_f=cfg.alpha_f)
    else:
        raise ValueError(f'Not sure how to build scheduler: {cfg.name}')


def build_dataloader(cfg, device_batch_size):
    if cfg.name == 'text':
        return build_text_dataloader(cfg, device_batch_size)
    else:
        raise ValueError(f'Not sure how to build dataloader with config: {cfg}')


def build_icl_evaluators(cfg, tokenizer):
    os.environ['TOKENIZERS_PARALLELISM'] = 'false'

    evaluators = []
    logger_keys = []

    def _validate_cfg(icl_cfg):
        assert 'dataset_uri' in icl_cfg and icl_cfg.dataset_uri is not None
        assert 'icl_task_type' in icl_cfg
        assert 'num_fewshot' in icl_cfg
        assert 'batch_size' in icl_cfg
        assert 'metric_names' in icl_cfg
        assert 'prompt_string' in icl_cfg
        assert 'example_delimiter' in icl_cfg
        assert 'continuation_delimiter' in icl_cfg
        assert 'label' in icl_cfg

    for icl_cfg in cfg.icl_tasks:
        _validate_cfg(icl_cfg)
        for num_fewshot in list(icl_cfg.num_fewshot):
            if tokenizer.pad_token_id is None:
                # Current workaround to support GPT2 tokenizer with `pad_token_id = None`
                pad_tok_id = tokenizer.eos_token_id
            else:
                pad_tok_id = tokenizer.pad_token_id
            label = f'{icl_cfg.label}/{num_fewshot}-shot'
            metric_names = list(icl_cfg.metric_names)
            dataloader = get_icl_task_dataloader(
                icl_cfg.icl_task_type,
                icl_cfg.dataset_uri,
                tokenizer,
                batch_size=icl_cfg.batch_size,
                max_seq_len=tokenizer.max_seq_len,
                pad_tok_id=pad_tok_id,
                num_fewshot=num_fewshot,
                prompt_string=icl_cfg.prompt_string,
                example_delimiter=icl_cfg.example_delimiter,
                continuation_delimiter=icl_cfg.continuation_delimiter,
                destination_path=f'{icl_cfg.label}-{num_fewshot}.jsonl',
            )
            logger_keys.extend([f'metrics/{label}/{m}' for m in metric_names])
            evaluators.append(
                Evaluator(label=label,
                          dataloader=dataloader,
                          metric_names=metric_names))

    return evaluators, logger_keys<|MERGE_RESOLUTION|>--- conflicted
+++ resolved
@@ -16,12 +16,8 @@
                                       CosineAnnealingWithWarmupScheduler,
                                       LinearWithWarmupScheduler)
 
-<<<<<<< HEAD
-from examples.common.optim import DecoupledLionW
-=======
 from examples.common.fdiff import FDiffMetrics
 from examples.common.speed_monitor_w_mfu import SpeedMonitorMFU
->>>>>>> 67dc1b7b
 from examples.common.text_data import build_text_dataloader
 
 
@@ -31,19 +27,13 @@
     elif name == 'memory_monitor':
         return MemoryMonitor()
     elif name == 'speed_monitor':
-<<<<<<< HEAD
-        return SpeedMonitor(window_size=kwargs.get('window_size', 1),
-                            gpu_flops_available=kwargs.get(
-                                'gpu_flops_available', None))
-    elif name == 'runtime_estimator':
-        return RuntimeEstimator()
-=======
         return SpeedMonitorMFU(window_size=kwargs.get('window_size', 1),
                                gpu_flops_available=kwargs.get(
                                    'gpu_flops_available', None))
     elif name == 'fdiff':
         return FDiffMetrics(**kwargs)
->>>>>>> 67dc1b7b
+    elif name == 'runtime_estimator':
+        return RuntimeEstimator()
     elif name == 'optimizer_monitor':
         return OptimizerMonitor(log_optimizer_metrics=kwargs.get(
             'log_optimizer_metrics', True),)
