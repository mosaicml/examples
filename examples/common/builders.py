--- conflicted
+++ resolved
@@ -17,14 +17,11 @@
                                       LinearWithWarmupScheduler)
 
 from examples.common.fdiff import FDiffMetrics
-<<<<<<< HEAD
 from examples.common.generate_callback import Generate
-from examples.common.optim.lion import DecoupledLionW
-=======
-from examples.common.optim import DecoupledLionW, DecoupledClipLion, DecoupledAdaLRLion
->>>>>>> cd4406fc
+from examples.common.optim import (DecoupledAdaLRLion, DecoupledClipLion,
+                                   DecoupledLionW)
+from examples.common.resumption_callbacks import GlobalLRScaling, LayerFreezing
 from examples.common.text_data import build_text_dataloader
-from examples.common.resumption_callbacks import GlobalLRScaling, LayerFreezing
 
 
 def build_callback(name, kwargs):
@@ -45,16 +42,13 @@
             'log_optimizer_metrics', True),)
     elif name == 'health_checker':
         return HealthChecker(**kwargs)
-<<<<<<< HEAD
     elif name == 'generate_callback':
         prompts = kwargs.pop('prompts')
         return Generate(prompts=list(prompts), **kwargs)
-=======
     elif name == 'global_lr_scaling':
         return GlobalLRScaling(**kwargs)
     elif name == 'layer_freezing':
         return LayerFreezing(**kwargs)
->>>>>>> cd4406fc
     else:
         raise ValueError(f'Not sure how to build callback: {name}')
 
@@ -95,19 +89,19 @@
                               weight_decay=cfg.weight_decay)
     elif cfg.name == 'clip_lion':
         return DecoupledClipLion(model.parameters(),
-                        lr=cfg.lr,
-                        betas=cfg.betas,
-                        weight_decay=cfg.weight_decay,
-                        outlier_threshold=cfg.outlier_threshold)
+                                 lr=cfg.lr,
+                                 betas=cfg.betas,
+                                 weight_decay=cfg.weight_decay,
+                                 outlier_threshold=cfg.outlier_threshold)
     elif cfg.name == 'adalr_lion':
         return DecoupledAdaLRLion(model.parameters(),
-                         lr=cfg.lr,
-                         betas=cfg.betas,
-                         weight_decay=cfg.weight_decay,
-                         outlier_threshold=cfg.outlier_threshold,
-                         timeout=cfg.timeout,
-                         lr_penalty=cfg.lr_penalty,
-                         min_scale=cfg.min_scale)
+                                  lr=cfg.lr,
+                                  betas=cfg.betas,
+                                  weight_decay=cfg.weight_decay,
+                                  outlier_threshold=cfg.outlier_threshold,
+                                  timeout=cfg.timeout,
+                                  lr_penalty=cfg.lr_penalty,
+                                  min_scale=cfg.min_scale)
     else:
         raise ValueError(f'Not sure how to build optimizer: {cfg.name}')
 
