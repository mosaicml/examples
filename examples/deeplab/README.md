<br />
<p align="center">
   <img src="https://assets-global.website-files.com/61fd4eb76a8d78bc0676b47d/6375dfb52e6aae05f4ceacc2_Screen%20Shot%202022-11-17%20at%202.13.48%20AM.png" width="50%" height="50%"/>
</p>

<h2><p align="center">The most efficient recipes for training DeepLabV3+ on ADE20K</p></h2>

<h3><p align='center'>
<a href="https://www.mosaicml.com">[Website]</a>
- <a href="https://docs.mosaicml.com/">[Composer Docs]</a>
- <a href="https://docs.mosaicml.com/en/stable/method_cards/methods_overview.html">[Methods]</a>
- <a href="https://www.mosaicml.com/team">[We're Hiring!]</a>
</p></h3>

<p align="center">
    <a href="https://join.slack.com/t/mosaicml-community/shared_invite/zt-w0tiddn9-WGTlRpfjcO9J5jyrMub1dg">
        <img alt="Chat @ Slack" src="https://img.shields.io/badge/slack-chat-2eb67d.svg?logo=slack">
    </a>
    <a href="https://github.com/mosaicml/examples/blob/main/LICENSE">
        <img alt="License" src="https://img.shields.io/badge/License-Apache%202.0-green.svg?logo=slack">
    </a>
</p>
<br />

# Mosaic DeepLabV3+
This folder contains starter code for training [mmsegmentation DeepLabV3+ architectures](https://github.com/open-mmlab/mmsegmentation/tree/master/configs/deeplabv3plus) using our most efficient training recipes (see our [benchmark blog post](https://www.mosaicml.com/blog/behind-the-scenes) or [recipes blog post](https://www.mosaicml.com/blog/mosaic-image-segmentation) for details). These recipes were developed to hit baseline accuracy on [ADE20K](https://groups.csail.mit.edu/vision/datasets/ADE20K/) 5x faster or to maximize ADE20K mean Intersection-over-Union (mIoU) over long training durations. Although these recipes were developed for training DeepLabV3+ on ADE20k, they could be used to train other segmentation models on other datasets. Give it a try!

The files in this folder are:
* `model.py` - A [ComposerModel](https://docs.mosaicml.com/en/stable/composer_model.html) that wraps an mmsegmentation DeepLabV3+ model
* `data.py` - A [MosaicML streaming dataset](https://streaming.docs.mosaicml.com/en/stable/) for ADE20K and a PyTorch dataset for a local copy of ADE20K
* `transforms.py` - Torchvision transforms for ADE20K
* `download_ade20k.py` - A helper script for downloading ADE20K locally
* `main.py` - The training script that builds a Composer [Trainer](https://docs.mosaicml.com/en/stable/api_reference/generated/composer.Trainer.html#trainer) using the data and model
* `tests/` - A suite of tests to check each training component
* `yamls/`
  * `deeplabv3.yaml` - Configuration for a DeepLabV3+ training run to be used as the first argument to `main.py`
  * `mcloud_run.yaml` - yaml to use if running on the [MosaicML Cloud](https://www.mosaicml.com/blog/introducing-mosaicml-cloud)

Now that you have explored the code, let's jump into the prerequisites for training.


## Prepare your data

This benchmark assumes that [ADE20k Dataset](https://groups.csail.mit.edu/vision/datasets/ADE20K/) is already stored on your local machine or stored in an S3 bucket after being processed into a streaming dataset. ADE20K can be downloaded by running:

```bash
# download ADE20k to specified local directory
python download_ade20k.py path/to/data
```

To convert ADE20k to a [streaming format](https://github.com/mosaicml/streaming) for efficient training from an object store like S3, use [this script](https://github.com/mosaicml/streaming/blob/main/streaming/vision/convert/ade20k.py).

The below commands will test if your data is set up appropriately:
```bash
# Test locally stored dataset
python data.py path/to/data

# Test remote storage dataset
python data.py s3://my-bucket/my-dir/data /tmp/path/to/local
```

## Get started with the MosaicML Cloud

If you're using the MosaicML cloud, all you need to install is [`mcli`](https://github.com/mosaicml/mosaicml-cli/):

```bash
pip install --upgrade mosaicml-cli
```

Then, just fill in a few fields in [yamls/mcloud_run.yaml](./yamls/mcloud_run.yaml):

```yaml
cluster:   # Add the name of the cluster to use for this run
gpu_type:   # Type of GPU to use; usually a100_40gb
...
  git_repo: mosaicml/examples  # Replace with your fork to use custom code
  git_branch: main             # Replace with your branch to use custom code
```

These tell `mcli` where to get your code and what cluster your organization is using.

You'll also need to tell the default training configuration file [(resnet50.yaml)](./yamls/deeplabv3.yaml) where your dataset lives:
```yaml
train_dataset:
    ...
    path: # Fill in with path to local data directory or cloud bucket

eval_dataset:
    ...
    path:  # Fill in with path to local data directory or cloud bucket
```

With this information provided, you can now run the code in this directory on a remote machine like so:
```bash
mcli run -f yamls/mcloud_run.yaml
```

You're done. You can skip the rest of the instructions except [using Mosaic recipes](#using-mosaic-recipes).

## Get started without the MosaicML Cloud

### Prerequisites

Here's what you need to get started:

* Docker image with PyTorch 1.12+, e.g. [MosaicML's PyTorch image](https://hub.docker.com/r/mosaicml/pytorch/tags)
   * Recommended tag: `mosaicml/pytorch_vision:1.12.1_cu116-python3.9-ubuntu20.04`
   * The image comes pre-configured with the following dependencies:
      * PyTorch Version: 1.12.1
      * CUDA Version: 11.6
      * MMCV Version: 1.4.4
      * mmsegmentation Version: 0.22.0
      * Python Version: 3.9
      * Ubuntu Version: 20.04
<<<<<<< HEAD
=======
   * Note: `mmcv-full` is not listed in the `requirements.txt`, because it can be difficult to install. If you are installing it yourself rather than using the suggested docker image, follow the instructions [here](https://mmcv.readthedocs.io/en/latest/get_started/installation.html#install-with-pip).
* [ADE20k Dataset](https://groups.csail.mit.edu/vision/datasets/ADE20K/) must be stored either locally (see `download_ade20k.py`) or uploaded to an S3 bucket after converting to a [streaming format](https://github.com/mosaicml/streaming) using [this script](https://github.com/mosaicml/streaming/blob/main/streaming/vision/convert/ade20k.py)
>>>>>>> 6533ea8c
* System with NVIDIA GPUs

### Installation

To get started, clone this repo and install the requirements:

```bash
git clone https://github.com/mosaicml/examples.git
cd examples
pip install -e ".[deeplab]"  # or pip install -e ".[deeplab-cpu]" if no NVIDIA GPU
cd examples/deeplab
```

### How to start training

Now that you've installed dependencies and tested your dataset, let's start training!

**Please remember**: for both `train_dataset` and `eval_dataset`, edit the `path` and (if streaming) `local` arguments in `deeplabv3.yaml` to point to your data.

#### Single-Node training
We run the `main.py` script using our `composer` launcher, which generates a process for each device in a node.

If training on a single node, the `composer` launcher will autodetect the number of devices, so all you need to do is:

```bash
composer main.py yamls/deeplabv3.yaml
```

To train with high performance on multi-node clusters, the easiest way is with MosaicML Cloud ;)

But if you really must try this manually on your own cluster, then just provide a few variables to `composer`
either directly via CLI, or via environment variables that can be read. Then launch the appropriate command on each node:

#### Multi-Node via CLI args
```bash
# Using 2 nodes with 8 devices each
# Total world size is 16
# IP Address for Node 0 = [0.0.0.0]

# Node 0
composer --world_size 16 --node_rank 0 --master_addr 0.0.0.0 --master_port 7501 main.py yamls/deeplabv3.yaml

# Node 1
composer --world_size 16 --node_rank 1 --master_addr 0.0.0.0 --master_port 7501 main.py yamls/deeplabv3.yaml
```

#### Multi-Node via environment variables
```bash
# Using 2 nodes with 8 devices each
# Total world size is 16
# IP Address for Node 0 = [0.0.0.0]

# Node 0
# export WORLD_SIZE=16
# export NODE_RANK=0
# export MASTER_ADDR=0.0.0.0
# export MASTER_PORT=7501
composer main.py yamls/deeplabv3.yaml

# Node 1
# export WORLD_SIZE=16
# export NODE_RANK=1
# export MASTER_ADDR=0.0.0.0
# export MASTER_PORT=7501
composer main.py yamls/deeplabv3.yaml
```

### Results
You should see logs being printed to your terminal like below. You can also easily enable other experiment trackers like Weights and Biases or CometML,
by using [Composer's logging integrations](https://docs.mosaicml.com/en/stable/trainer/logging.html).

```bash
[epoch=0][batch=16/625]: wall_clock/train: 17.1607
[epoch=0][batch=16/625]: wall_clock/val: 10.9666
[epoch=0][batch=16/625]: wall_clock/total: 28.1273
[epoch=0][batch=16/625]: lr-DecoupledSGDW/group0: 0.0061
[epoch=0][batch=16/625]: trainer/global_step: 16
[epoch=0][batch=16/625]: trainer/batch_idx: 16
[epoch=0][batch=16/625]: memory/alloc_requests: 38424
[epoch=0][batch=16/625]: memory/free_requests: 37690
[epoch=0][batch=16/625]: memory/allocated_mem: 6059054353408
[epoch=0][batch=16/625]: memory/active_mem: 1030876672
[epoch=0][batch=16/625]: memory/inactive_mem: 663622144
[epoch=0][batch=16/625]: memory/reserved_mem: 28137488384
[epoch=0][batch=16/625]: memory/alloc_retries: 3
[epoch=0][batch=16/625]: trainer/grad_accum: 2
[epoch=0][batch=16/625]: loss/train/total: 7.1292
[epoch=0][batch=16/625]: metrics/train/Accuracy: 0.0005
[epoch=0][batch=17/625]: wall_clock/train: 17.8836
[epoch=0][batch=17/625]: wall_clock/val: 10.9666
[epoch=0][batch=17/625]: wall_clock/total: 28.8502
[epoch=0][batch=17/625]: lr-DecoupledSGDW/group0: 0.0066
[epoch=0][batch=17/625]: trainer/global_step: 17
[epoch=0][batch=17/625]: trainer/batch_idx: 17
[epoch=0][batch=17/625]: memory/alloc_requests: 40239
[epoch=0][batch=17/625]: memory/free_requests: 39497
[epoch=0][batch=17/625]: memory/allocated_mem: 6278452575744
[epoch=0][batch=17/625]: memory/active_mem: 1030880768
[epoch=0][batch=17/625]: memory/inactive_mem: 663618048
[epoch=0][batch=17/625]: memory/reserved_mem: 28137488384
[epoch=0][batch=17/625]: memory/alloc_retries: 3
[epoch=0][batch=17/625]: trainer/grad_accum: 2
[epoch=0][batch=17/625]: loss/train/total: 7.1243
[epoch=0][batch=17/625]: metrics/train/Accuracy: 0.0010
train          Epoch   0:    3%|▋                        | 17/625 [00:17<07:23,  1.37ba/s, loss/train/total=7.1292]
```

## Using Mosaic Recipes

As described in our [Segmentation blog post](https://www.mosaicml.com/blog/mosaic-image-segmentation), we cooked up three recipes to train DeepLabV3+ faster and with higher accuracy:
- The **Mild** recipe is for short training runs
- The **Medium** recipe is for longer training runs
- The **Hot** recipe is for the longest training runs, intended to maximize accuracy

<img src="https://assets-global.website-files.com/61fd4eb76a8d78bc0676b47d/6375c40a1de1101f791bc2d7_Recipe%20Final%20(18).png" width="50%" height="50%"/>

To use a recipe, specify the name using the the `recipe_name` argument. Specifying a recipe will change the duration of the training run to the optimal value for that recipe. Feel free to change these in `deeplabv3.yaml` to better suite your model and/or dataset.

Here is an example command to run the mild recipe on a single node:
```bash
composer main.py yamls/basline.yaml recipe_name=mild
```

---
## Saving and Loading checkpoints

At the bottom of `yamls/deeplabv3.yaml`, we provide arguments for saving and loading model weights. Please specify the `save_folder` or `load_path` arguments if you need to save or load checkpoints!

## On memory constraints
In previous blog posts ([1](https://www.mosaicml.com/blog/farewell-oom), [2](https://www.mosaicml.com/blog/billion-parameter-gpt-training-made-easy))
we demonstrated Auto Grad Accum. This allows Composer to automatically execute each batch as multiple microbatches to save memory. This means the same configuration can be run on different hardware or on fewer devices without manually tuning the batch size or (significantly) changing the optimization. This feature is thoroughly tested, but if there are any issues, you can manually set `grad_accum` to your desired value.

## Contact Us
If you run into any problems with the code, please file Github issues directly to this repo.<|MERGE_RESOLUTION|>--- conflicted
+++ resolved
@@ -112,11 +112,7 @@
       * mmsegmentation Version: 0.22.0
       * Python Version: 3.9
       * Ubuntu Version: 20.04
-<<<<<<< HEAD
-=======
-   * Note: `mmcv-full` is not listed in the `requirements.txt`, because it can be difficult to install. If you are installing it yourself rather than using the suggested docker image, follow the instructions [here](https://mmcv.readthedocs.io/en/latest/get_started/installation.html#install-with-pip).
 * [ADE20k Dataset](https://groups.csail.mit.edu/vision/datasets/ADE20K/) must be stored either locally (see `download_ade20k.py`) or uploaded to an S3 bucket after converting to a [streaming format](https://github.com/mosaicml/streaming) using [this script](https://github.com/mosaicml/streaming/blob/main/streaming/vision/convert/ade20k.py)
->>>>>>> 6533ea8c
 * System with NVIDIA GPUs
 
 ### Installation
@@ -129,6 +125,13 @@
 pip install -e ".[deeplab]"  # or pip install -e ".[deeplab-cpu]" if no NVIDIA GPU
 cd examples/deeplab
 ```
+
+---
+**NOTE**
+
+`mmcv-full` is not listed in the `requirements.txt`, because it can be difficult to install. If you are installing it yourself rather than using the suggested docker image, follow the instructions [here](https://mmcv.readthedocs.io/en/latest/get_started/installation.html#install-with-pip).
+
+---
 
 ### How to start training
 
