--- conflicted
+++ resolved
@@ -1,17 +1,8 @@
 # Copyright 2022 MosaicML Examples authors
 # SPDX-License-Identifier: Apache-2.0
 
-<<<<<<< HEAD
 from examples.llm.src.data import (MixtureOfDenoisersCollator,
                                    build_text_denoising_dataloader)
-from examples.llm.src.layers.attention import (FlashCausalAttention,
-                                               TorchCausalAttention,
-                                               TritonFlashCausalAttention,
-                                               alibi_bias)
-from examples.llm.src.layers.flash_attention import FlashAttention, FlashMHA
-from examples.llm.src.layers.gpt_blocks import GPTMLP, GPTBlock
-=======
->>>>>>> 70f07314
 from examples.llm.src.model_registry import COMPOSER_MODEL_REGISTRY
 from examples.llm.src.models.hf import (ComposerHFCausalLM, ComposerHFPrefixLM,
                                         ComposerHFT5)
