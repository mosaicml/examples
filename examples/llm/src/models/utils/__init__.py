# Copyright 2022 MosaicML Examples authors
# SPDX-License-Identifier: Apache-2.0

from examples.llm.src.models.utils.adapt_tokenizer import (
    AutoTokenizerForMOD, adapt_tokenizer_for_denoising)
from examples.llm.src.models.utils.hf_prefixlm_converter import (
    add_bidirectional_mask_if_missing, convert_hf_causal_lm_to_prefix_lm)
from examples.llm.src.models.utils.meta_init_context import init_empty_weights
from examples.llm.src.models.utils.param_init_fns import (  # type: ignore
    MODEL_INIT_REGISTRY, generic_param_init_fn_)

__all__ = [
    'AutoTokenizerForMOD', 'adapt_tokenizer_for_denoising',
    'convert_hf_causal_lm_to_prefix_lm', 'init_empty_weights',
<<<<<<< HEAD
    'generic_param_init_fn_', 'MODEL_INIT_REGISTRY'
=======
    'add_bidirectional_mask_if_missing', 'generic_param_init_fn_',
    'MODEL_INIT_REGISTRY'
>>>>>>> 83145fec
]<|MERGE_RESOLUTION|>--- conflicted
+++ resolved
@@ -12,10 +12,6 @@
 __all__ = [
     'AutoTokenizerForMOD', 'adapt_tokenizer_for_denoising',
     'convert_hf_causal_lm_to_prefix_lm', 'init_empty_weights',
-<<<<<<< HEAD
-    'generic_param_init_fn_', 'MODEL_INIT_REGISTRY'
-=======
     'add_bidirectional_mask_if_missing', 'generic_param_init_fn_',
     'MODEL_INIT_REGISTRY'
->>>>>>> 83145fec
 ]