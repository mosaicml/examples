# Copyright 2022 MosaicML Examples authors
# SPDX-License-Identifier: Apache-2.0

from examples.llm.src.models.utils.adapt_tokenizer import (
    AutoTokenizerForMOD, adapt_tokenizer_for_denoising)
from examples.llm.src.models.utils.hf_prefixlm_converter import (
    add_bidirectional_mask_if_missing, convert_hf_causal_lm_to_prefix_lm)
from examples.llm.src.models.utils.meta_init_context import init_empty_weights
from examples.llm.src.models.utils.param_init_fns import (  # type: ignore
    MODEL_INIT_REGISTRY, generic_param_init_fn_)

__all__ = [
<<<<<<< HEAD
    'AutoTokenizerForMOD',
    'adapt_tokenizer_for_denoising',
    'convert_hf_causal_lm_to_prefix_lm',
    'init_empty_weights',
    'add_bidirectional_mask_if_missing',
=======
    'AutoTokenizerForMOD', 'adapt_tokenizer_for_denoising',
    'convert_hf_causal_lm_to_prefix_lm', 'init_empty_weights',
    'generic_param_init_fn_', 'MODEL_INIT_REGISTRY'
>>>>>>> 331ff526
]<|MERGE_RESOLUTION|>--- conflicted
+++ resolved
@@ -10,15 +10,8 @@
     MODEL_INIT_REGISTRY, generic_param_init_fn_)
 
 __all__ = [
-<<<<<<< HEAD
-    'AutoTokenizerForMOD',
-    'adapt_tokenizer_for_denoising',
-    'convert_hf_causal_lm_to_prefix_lm',
-    'init_empty_weights',
-    'add_bidirectional_mask_if_missing',
-=======
     'AutoTokenizerForMOD', 'adapt_tokenizer_for_denoising',
     'convert_hf_causal_lm_to_prefix_lm', 'init_empty_weights',
-    'generic_param_init_fn_', 'MODEL_INIT_REGISTRY'
->>>>>>> 331ff526
+    'add_bidirectional_mask_if_missing', 'generic_param_init_fn_',
+    'MODEL_INIT_REGISTRY'
 ]