--- conflicted
+++ resolved
@@ -7,14 +7,10 @@
 
 import torch
 import torch.nn as nn
-<<<<<<< HEAD
+from composer.algorithms.low_precision_layernorm.low_precision_layernorm import \
+    LPLayerNorm
 
 import examples.llm.src.models.layers.attention as attention
-=======
-from composer.algorithms.low_precision_layernorm.low_precision_layernorm import \
-    LPLayerNorm
-from omegaconf import DictConfig
->>>>>>> 77b624a1
 
 
 class GPTMLP(nn.Module):
@@ -44,24 +40,27 @@
                  mlp_ratio: int,
                  alibi: bool = False,
                  resid_pdrop: float = 0.0,
+                 low_precision_layernorm: bool = False,
                  device: Optional[str] = None,
                  **kwargs):
         super().__init__()
-<<<<<<< HEAD
         if alibi:
             assert isinstance(
                 causal_attn_cls,
                 attention.TritonFlashCausalAttention) or isinstance(
                     causal_attn_cls, attention.TorchCausalAttention
                 ), 'Only triton kernel or torch supports alibi'
-        self.ln_1 = nn.LayerNorm(d_model, device=device)
+
+        layernorm_class = LPLayerNorm if low_precision_layernorm else nn.LayerNorm
+
+        self.ln_1 = layernorm_class(d_model, device=device)
         self.causal_attn = causal_attn_cls(
             d_model=d_model,
             n_heads=n_heads,
             device=device,
             **kwargs,
         )
-        self.ln_2 = nn.LayerNorm(d_model, device=device)
+        self.ln_2 = layernorm_class(d_model, device=device)
         self.mlp = GPTMLP(
             d_model=d_model,
             mlp_ratio=mlp_ratio,
@@ -69,20 +68,6 @@
         )
         self.resid_attn_dropout = nn.Dropout(resid_pdrop)
         self.resid_mlp_dropout = nn.Dropout(resid_pdrop)
-=======
-        if cfg.get('alibi', False):
-            assert cfg.attn_impl == 'triton' or cfg.attn_impl == 'torch', 'Only triton kernel or torch supports alibi'
-
-        layernorm_class = LPLayerNorm if cfg.get('low_precision_layernorm',
-                                                 False) else nn.LayerNorm
-
-        self.ln_1 = layernorm_class(cfg.d_model, device=device)
-        self.causal_attn = causal_attn_cls(cfg, device)
-        self.ln_2 = layernorm_class(cfg.d_model, device=device)
-        self.mlp = GPTMLP(cfg, device=device)
-        self.resid_attn_dropout = nn.Dropout(cfg.resid_pdrop)
-        self.resid_mlp_dropout = nn.Dropout(cfg.resid_pdrop)
->>>>>>> 77b624a1
 
     def forward(
         self,
