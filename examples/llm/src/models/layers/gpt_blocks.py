# Copyright 2022 MosaicML Examples authors
# SPDX-License-Identifier: Apache-2.0

"""GPT Blocks used for the GPT Model."""

from typing import Optional

import torch
import torch.nn as nn
from composer.algorithms.low_precision_layernorm.low_precision_layernorm import \
    LPLayerNorm
from omegaconf import DictConfig

from examples.llm.src.models.layers.attention import MultiheadAttention


class GPTMLP(nn.Module):

    def __init__(self, cfg: DictConfig, device: Optional[str] = None):
        super().__init__()
        self.mlp_up = nn.Linear(cfg.d_model,
                                cfg.mlp_ratio * cfg.d_model,
                                device=device)
        self.mlp_act = nn.GELU(approximate='none')
        self.mlp_down = nn.Linear(cfg.mlp_ratio * cfg.d_model,
                                  cfg.d_model,
                                  device=device)
        self.mlp_down._is_residual = True  # type: ignore

    def forward(self, x):
        return self.mlp_down(self.mlp_act(self.mlp_up(x)))


class GPTBlock(nn.Module):

    def __init__(self, cfg: DictConfig, device: Optional[str] = None):
        super().__init__()
<<<<<<< HEAD
        self.ln_1 = nn.LayerNorm(cfg.d_model, device=device)
        self.attn = MultiheadAttention(cfg, device)
        self.ln_2 = nn.LayerNorm(cfg.d_model, device=device)
=======
        if cfg.get('alibi', False):
            assert cfg.attn_impl == 'triton' or cfg.attn_impl == 'torch', 'Only triton kernel or torch supports alibi'

        layernorm_class = LPLayerNorm if cfg.get('low_precision_layernorm',
                                                 False) else nn.LayerNorm

        self.ln_1 = layernorm_class(cfg.d_model, device=device)
        self.causal_attn = causal_attn_cls(cfg, device)
        self.ln_2 = layernorm_class(cfg.d_model, device=device)
>>>>>>> 35665954
        self.mlp = GPTMLP(cfg, device=device)
        self.resid_attn_dropout = nn.Dropout(cfg.resid_pdrop)
        self.resid_mlp_dropout = nn.Dropout(cfg.resid_pdrop)

    def forward(
        self,
        x: torch.Tensor,
        attn_bias: Optional[torch.Tensor] = None,
        key_padding_mask: Optional[torch.ByteTensor] = None,
    ) -> torch.Tensor:
        a = self.ln_1(x)
        b, _ = self.attn(a,
                         attn_bias=attn_bias,
                         key_padding_mask=key_padding_mask)
        x = x + self.resid_attn_dropout(b)
        m = self.ln_2(x)
        n = self.mlp(m)
        x = x + self.resid_mlp_dropout(n)
        return x<|MERGE_RESOLUTION|>--- conflicted
+++ resolved
@@ -35,21 +35,12 @@
 
     def __init__(self, cfg: DictConfig, device: Optional[str] = None):
         super().__init__()
-<<<<<<< HEAD
-        self.ln_1 = nn.LayerNorm(cfg.d_model, device=device)
-        self.attn = MultiheadAttention(cfg, device)
-        self.ln_2 = nn.LayerNorm(cfg.d_model, device=device)
-=======
-        if cfg.get('alibi', False):
-            assert cfg.attn_impl == 'triton' or cfg.attn_impl == 'torch', 'Only triton kernel or torch supports alibi'
-
         layernorm_class = LPLayerNorm if cfg.get('low_precision_layernorm',
                                                  False) else nn.LayerNorm
 
         self.ln_1 = layernorm_class(cfg.d_model, device=device)
-        self.causal_attn = causal_attn_cls(cfg, device)
+        self.attn = MultiheadAttention(cfg, device)
         self.ln_2 = layernorm_class(cfg.d_model, device=device)
->>>>>>> 35665954
         self.mlp = GPTMLP(cfg, device=device)
         self.resid_attn_dropout = nn.Dropout(cfg.resid_pdrop)
         self.resid_mlp_dropout = nn.Dropout(cfg.resid_pdrop)
