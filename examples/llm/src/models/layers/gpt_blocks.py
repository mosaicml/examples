# Copyright 2022 MosaicML Examples authors
# SPDX-License-Identifier: Apache-2.0

"""GPT Blocks used for the GPT Model."""

from typing import Optional, Tuple

import torch
import torch.nn as nn
from composer.algorithms.low_precision_layernorm.low_precision_layernorm import \
    LPLayerNorm
from omegaconf import DictConfig

<<<<<<< HEAD
from examples.llm.src.models.ops import (check_if_dropout_layer_norm_installed,
                                         check_if_fused_mlp_installed)

try:
    from flash_attn.ops.fused_dense import FusedMLP
    from flash_attn.ops.layer_norm import DropoutAddLayerNorm
    CUDA_OPTIMIZATIONS_INSTALLED = True
except ImportError as e:
    CUDA_OPTIMIZATIONS_INSTALLED = False
=======
from examples.llm.src.models.layers.attention import MultiheadAttention
>>>>>>> 2b09481f


class GPTMLP(nn.Module):

    def __init__(self, cfg: DictConfig, device: Optional[str] = None):
        super().__init__()
        self.mlp_up = nn.Linear(cfg.d_model,
                                cfg.mlp_ratio * cfg.d_model,
                                device=device)
        self.mlp_act = nn.GELU(approximate='none')
        self.mlp_down = nn.Linear(cfg.mlp_ratio * cfg.d_model,
                                  cfg.d_model,
                                  device=device)
        self.mlp_down._is_residual = True  # type: ignore

    def forward(self, x):
        return self.mlp_down(self.mlp_act(self.mlp_up(x)))


class GPTBlock(nn.Module):

    def __init__(self, cfg: DictConfig, device: Optional[str] = None):
        super().__init__()
<<<<<<< HEAD
        if cfg.get('alibi', False):
            if not (cfg.attn_impl == 'triton' or cfg.attn_impl == 'torch'):
                raise ValueError(f'Only triton kernel or torch supports alibi')

=======
>>>>>>> 2b09481f
        layernorm_class = LPLayerNorm if cfg.get('low_precision_layernorm',
                                                 False) else nn.LayerNorm
        self.ln_1 = layernorm_class(cfg.d_model, device=device)
        self.attn = MultiheadAttention(cfg, device)
        self.ln_2 = layernorm_class(cfg.d_model, device=device)
        self.mlp = GPTMLP(cfg, device=device)
        self.resid_attn_dropout = nn.Dropout(cfg.resid_pdrop)
        self.resid_mlp_dropout = nn.Dropout(cfg.resid_pdrop)

    def forward(
        self,
        a: torch.Tensor,
        x: torch.Tensor,
        attn_bias: Optional[torch.Tensor] = None,
        key_padding_mask: Optional[torch.ByteTensor] = None,
<<<<<<< HEAD
        attn_mask: Optional[torch.Tensor] = None,
    ) -> Tuple[torch.Tensor, torch.Tensor]:
        b, _ = self.causal_attn(a, key_padding_mask, attn_mask)
=======
        is_causal: bool = True,
    ) -> torch.Tensor:
        a = self.ln_1(x)
        b, _ = self.attn(a,
                         attn_bias=attn_bias,
                         key_padding_mask=key_padding_mask,
                         is_causal=is_causal)
>>>>>>> 2b09481f
        x = x + self.resid_attn_dropout(b)
        m = self.ln_1(x)
        n = self.mlp(m)
        x = x + self.resid_mlp_dropout(n)
        a = self.ln_2(x)
        return a, x


class OptimizedGPTBlock(nn.Module):

    def __init__(self,
                 cfg: DictConfig,
                 causal_attn_cls,
                 device: Optional[str] = None):
        super().__init__()
        if cfg.get('alibi', False):
            if not (cfg.attn_impl == 'triton' or cfg.attn_impl == 'torch'):
                raise ValueError(f'Only triton kernel or torch supports alibi')
        if not CUDA_OPTIMIZATIONS_INSTALLED:
            raise ImportError(
                'The CUDA optimizations required for the Optimized GPT Block were not installed. Please install them from examples/llm/requirements_optimized_perf.txt and the examples/llm/csrc folder.'
            )
        self.causal_attn = causal_attn_cls(cfg, device)
        self.dropout_add_ln_1 = DropoutAddLayerNorm(cfg.d_model,
                                                    prenorm=True,
                                                    p=cfg.resid_pdrop,
                                                    device=device)
        self.mlp = FusedMLP(in_features=cfg.d_model,
                            hidden_features=cfg.mlp_ratio * cfg.d_model,
                            out_features=cfg.d_model,
                            device=device)
        self.mlp.fc2._is_residual = True  # type: ignore
        self.dropout_add_ln_2 = DropoutAddLayerNorm(cfg.d_model,
                                                    prenorm=True,
                                                    p=cfg.resid_pdrop,
                                                    device=device)

    def forward(
        self,
        a: torch.Tensor,
        x: torch.Tensor,
        key_padding_mask: Optional[torch.ByteTensor] = None,
        attn_mask: Optional[torch.Tensor] = None,
    ) -> Tuple[torch.Tensor, torch.Tensor]:
        b, _ = self.causal_attn(a, key_padding_mask, attn_mask)
        m, x = self.dropout_add_ln_1(b, x)
        n = self.mlp(m)
        a, x = self.dropout_add_ln_2(n, x)
        return a, x<|MERGE_RESOLUTION|>--- conflicted
+++ resolved
@@ -10,8 +10,7 @@
 from composer.algorithms.low_precision_layernorm.low_precision_layernorm import \
     LPLayerNorm
 from omegaconf import DictConfig
-
-<<<<<<< HEAD
+from examples.llm.src.models.layers.attention import MultiheadAttention
 from examples.llm.src.models.ops import (check_if_dropout_layer_norm_installed,
                                          check_if_fused_mlp_installed)
 
@@ -21,9 +20,6 @@
     CUDA_OPTIMIZATIONS_INSTALLED = True
 except ImportError as e:
     CUDA_OPTIMIZATIONS_INSTALLED = False
-=======
-from examples.llm.src.models.layers.attention import MultiheadAttention
->>>>>>> 2b09481f
 
 
 class GPTMLP(nn.Module):
@@ -47,13 +43,6 @@
 
     def __init__(self, cfg: DictConfig, device: Optional[str] = None):
         super().__init__()
-<<<<<<< HEAD
-        if cfg.get('alibi', False):
-            if not (cfg.attn_impl == 'triton' or cfg.attn_impl == 'torch'):
-                raise ValueError(f'Only triton kernel or torch supports alibi')
-
-=======
->>>>>>> 2b09481f
         layernorm_class = LPLayerNorm if cfg.get('low_precision_layernorm',
                                                  False) else nn.LayerNorm
         self.ln_1 = layernorm_class(cfg.d_model, device=device)
@@ -69,19 +58,12 @@
         x: torch.Tensor,
         attn_bias: Optional[torch.Tensor] = None,
         key_padding_mask: Optional[torch.ByteTensor] = None,
-<<<<<<< HEAD
-        attn_mask: Optional[torch.Tensor] = None,
+        is_causal: bool = True,
     ) -> Tuple[torch.Tensor, torch.Tensor]:
-        b, _ = self.causal_attn(a, key_padding_mask, attn_mask)
-=======
-        is_causal: bool = True,
-    ) -> torch.Tensor:
-        a = self.ln_1(x)
         b, _ = self.attn(a,
                          attn_bias=attn_bias,
                          key_padding_mask=key_padding_mask,
                          is_causal=is_causal)
->>>>>>> 2b09481f
         x = x + self.resid_attn_dropout(b)
         m = self.ln_1(x)
         n = self.mlp(m)
@@ -94,17 +76,15 @@
 
     def __init__(self,
                  cfg: DictConfig,
-                 causal_attn_cls,
                  device: Optional[str] = None):
         super().__init__()
-        if cfg.get('alibi', False):
-            if not (cfg.attn_impl == 'triton' or cfg.attn_impl == 'torch'):
-                raise ValueError(f'Only triton kernel or torch supports alibi')
+
         if not CUDA_OPTIMIZATIONS_INSTALLED:
             raise ImportError(
                 'The CUDA optimizations required for the Optimized GPT Block were not installed. Please install them from examples/llm/requirements_optimized_perf.txt and the examples/llm/csrc folder.'
             )
-        self.causal_attn = causal_attn_cls(cfg, device)
+        
+        self.attn = MultiheadAttention(cfg, device)
         self.dropout_add_ln_1 = DropoutAddLayerNorm(cfg.d_model,
                                                     prenorm=True,
                                                     p=cfg.resid_pdrop,
@@ -123,10 +103,14 @@
         self,
         a: torch.Tensor,
         x: torch.Tensor,
+        attn_bias: Optional[torch.Tensor] = None,
         key_padding_mask: Optional[torch.ByteTensor] = None,
-        attn_mask: Optional[torch.Tensor] = None,
+        is_causal: bool = True,
     ) -> Tuple[torch.Tensor, torch.Tensor]:
-        b, _ = self.causal_attn(a, key_padding_mask, attn_mask)
+        b, _ = self.attn(a,
+                         attn_bias=attn_bias,
+                         key_padding_mask=key_padding_mask,
+                         is_causal=is_causal)
         m, x = self.dropout_add_ln_1(b, x)
         n = self.mlp(m)
         a, x = self.dropout_add_ln_2(n, x)
