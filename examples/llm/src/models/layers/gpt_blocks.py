--- conflicted
+++ resolved
@@ -3,7 +3,7 @@
 
 """GPT Blocks used for the GPT Model."""
 
-from typing import Optional, Type, Union
+from typing import Optional
 
 import torch
 import torch.nn as nn
@@ -11,7 +11,6 @@
     LPLayerNorm
 
 import examples.llm.src.models.layers.attention as attention
-
 from examples.llm.src.models.layers.attention import MultiheadAttention
 
 
@@ -33,32 +32,34 @@
 
 class GPTBlock(nn.Module):
 
-<<<<<<< HEAD
-    def __init__(
-            self,
-            causal_attn_cls: Union[Type[attention.FlashCausalAttention],
-                                   Type[attention.TorchCausalAttention],
-                                   Type[attention.TritonFlashCausalAttention]],
-            d_model: int,
-            n_heads: int,
-            mlp_ratio: int,
-            alibi: bool = False,
-            resid_pdrop: float = 0.0,
-            low_precision_layernorm: bool = False,
-            device: Optional[str] = None,
-            **kwargs):
+    def __init__(self,
+                 attn_impl: str,
+                 d_model: int,
+                 n_heads: int,
+                 mlp_ratio: int,
+                 attn_clip_qkv: Optional[float] = None,
+                 attn_qk_ln: bool = False,
+                 softmax_scale: Optional[float] = None,
+                 attn_pdrop: float = 0.0,
+                 alibi: bool = False,
+                 resid_pdrop: float = 0.0,
+                 low_precision_layernorm: bool = False,
+                 device: Optional[str] = None,
+                 **kwargs):
         super().__init__()
         if alibi:
-            assert isinstance(
-                causal_attn_cls,
-                attention.TritonFlashCausalAttention) or isinstance(
-                    causal_attn_cls, attention.TorchCausalAttention
-                ), 'Only triton kernel or torch supports alibi'
+            assert attn_impl in {'triton', 'torch'
+                                }, 'Only triton kernel or torch supports alibi'
 
         layernorm_class = LPLayerNorm if low_precision_layernorm else nn.LayerNorm
 
         self.ln_1 = layernorm_class(d_model, device=device)
-        self.causal_attn = causal_attn_cls(
+        self.causal_attn = MultiheadAttention(
+            attn_impl=attn_impl,
+            attn_clip_qkv=attn_clip_qkv,
+            attn_qk_ln=attn_qk_ln,
+            softmax_scale=softmax_scale,
+            attn_pdrop=attn_pdrop,
             d_model=d_model,
             n_heads=n_heads,
             device=device,
@@ -72,19 +73,6 @@
         )
         self.resid_attn_dropout = nn.Dropout(resid_pdrop)
         self.resid_mlp_dropout = nn.Dropout(resid_pdrop)
-=======
-    def __init__(self, cfg: DictConfig, device: Optional[str] = None):
-        super().__init__()
-        layernorm_class = LPLayerNorm if cfg.get('low_precision_layernorm',
-                                                 False) else nn.LayerNorm
-
-        self.ln_1 = layernorm_class(cfg.d_model, device=device)
-        self.attn = MultiheadAttention(cfg, device)
-        self.ln_2 = layernorm_class(cfg.d_model, device=device)
-        self.mlp = GPTMLP(cfg, device=device)
-        self.resid_attn_dropout = nn.Dropout(cfg.resid_pdrop)
-        self.resid_mlp_dropout = nn.Dropout(cfg.resid_pdrop)
->>>>>>> 2b09481f
 
     def forward(
         self,
