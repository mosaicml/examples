--- conflicted
+++ resolved
@@ -2,18 +2,10 @@
 # SPDX-License-Identifier: Apache-2.0
 
 from examples.llm.src.models.layers.attention import (
-<<<<<<< HEAD
-    FlashCausalAttention, TorchCausalAttention, TritonFlashCausalAttention,
-    alibi_bias)
-from examples.llm.src.models.layers.flash_attention import (FlashAttention,
-                                                            FlashMHA)
-from examples.llm.src.models.layers.gpt_blocks import (GPTMLP, GPTBlock,
-                                                       OptimizedGPTBlock)
-=======
     MultiheadAttention, alibi_bias, attn_bias, attn_bias_shape, flash_attn_fn,
     scaled_multihead_dot_product_attention, triton_flash_attn_fn)
-from examples.llm.src.models.layers.gpt_blocks import GPTMLP, GPTBlock
->>>>>>> 2b09481f
+from examples.llm.src.models.layers.gpt_blocks import (GPTMLP, GPTBlock,
+                                                       OptimizedGPTBlock)                                                   
 
 __all__ = [
     'scaled_multihead_dot_product_attention',
