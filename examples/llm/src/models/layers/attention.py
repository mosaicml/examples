--- conflicted
+++ resolved
@@ -8,12 +8,9 @@
 from typing import Optional
 
 import torch
-<<<<<<< HEAD
-=======
 import torch.nn as nn
 from composer.algorithms.low_precision_layernorm.low_precision_layernorm import \
     LPLayerNorm
->>>>>>> 35665954
 from einops import rearrange
 from omegaconf import DictConfig
 from torch import nn
@@ -140,8 +137,10 @@
         self.Wqkv._fused = (0, fuse_splits)  # type: ignore
 
         if self.attn_qk_ln:
-            self.q_ln = nn.LayerNorm(self.d_model, device=device)
-            self.k_ln = nn.LayerNorm(self.d_model, device=device)
+            layernorm_class = nn.LayerNorm if not cfg.get(
+                'low_precision_layernorm', False) else LPLayerNorm
+            self.q_ln = layernorm_class(self.d_model, device=device)
+            self.k_ln = layernorm_class(self.d_model, device=device)
 
         self.is_causal = True  # causal attn impl
         if self.attn_impl == 'flash':
@@ -178,31 +177,6 @@
         elif self.attn_impl == 'torch':
             pass
 
-<<<<<<< HEAD
-=======
-        if self.attn_qk_ln or self.clip_qkv or self.softmax_scale:
-            self.W_qkv = nn.Linear(self.d_model,
-                                   3 * self.d_model,
-                                   bias=True,
-                                   device=device)
-            self.inner_attn = FlashAttention(attention_dropout=cfg.attn_pdrop,
-                                             device=device,
-                                             softmax_scale=self.softmax_scale)
-            self.out_proj = nn.Linear(self.d_model,
-                                      self.d_model,
-                                      bias=True,
-                                      device=device)
-            # for param init fn
-            fuse_splits = (cfg.d_model, 2 * cfg.d_model)
-            self.W_qkv._fused = (0, fuse_splits)  # type: ignore
-            self.out_proj._is_residual = True  # type: ignore
-
-            if self.attn_qk_ln:
-                layernorm_class = nn.LayerNorm if not cfg.get(
-                    'low_precision_layernorm', False) else LPLayerNorm
-                self.q_ln = layernorm_class(self.d_model, device=device)
-                self.k_ln = layernorm_class(self.d_model, device=device)
->>>>>>> 35665954
         else:
             raise ValueError(f"{cfg.get('attn_impl')=} is an invalid setting.")
 
@@ -248,90 +222,11 @@
                 need_weights=False)
             context = rearrange(context, 'b s h d -> b s (h d)')
 
-<<<<<<< HEAD
         elif self.attn_impl == 'triton':
             if needs_weights:
                 raise NotImplementedError(
                     'Triton variant of FlashAttn cannot return attention weigths.'
                 )
-=======
-    This also includes bias for Alibi integration.
-    """
-
-    def __init__(self, cfg: DictConfig, device: Optional[str] = None):
-        super().__init__()
-        try:
-            from examples.llm.src.models.layers.flash_attention import (  # type: ignore
-                FlashAttention, FlashMHA)
-        except ImportError as e:
-            raise e
-
-        assert cfg.attn_pdrop == 0, 'triton kernel does not support attn_dropout'
-
-        self.clip_qkv = cfg.get('attn_clip_qkv')
-        self.attn_qk_ln = cfg.get('attn_qk_ln')
-        self.d_model = cfg.d_model
-        self.n_heads = cfg.n_heads
-
-        if self.attn_qk_ln or self.clip_qkv:
-            self.Wqkv = nn.Linear(self.d_model,
-                                  3 * self.d_model,
-                                  bias=True,
-                                  device=device)
-            self.inner_attn = FlashAttention(
-                num_heads=cfg.n_heads,
-                softmax_scale=cfg.get('softmax_scale'),
-                device=device)
-            self.out_proj = nn.Linear(self.d_model,
-                                      self.d_model,
-                                      bias=True,
-                                      device=device)
-            # for param init fn
-            fuse_splits = (cfg.d_model, 2 * cfg.d_model)
-            self.Wqkv._fused = (0, fuse_splits)  # type: ignore
-            self.out_proj._is_residual = True  # type: ignore
-
-            if self.attn_qk_ln:
-                layernorm_class = nn.LayerNorm if not cfg.get(
-                    'low_precision_layernorm', False) else LPLayerNorm
-                self.q_ln = layernorm_class(self.d_model, device=device)
-                self.k_ln = layernorm_class(self.d_model, device=device)
-        else:
-            self.mhsa = FlashMHA(
-                embed_dim=cfg.d_model,
-                num_heads=cfg.n_heads,
-                bias=True,
-                batch_first=True,
-                causal=True,
-                softmax_scale=cfg.get('softmax_scale'),
-                device=device,
-            )
-            # for param init fn
-            fuse_splits = (cfg.d_model, 2 * cfg.d_model)
-            self.mhsa.Wqkv._fused = (0, fuse_splits)  # type: ignore
-            self.mhsa.out_proj._is_residual = True  # type: ignore
-
-        warnings.warn(
-            'While `attn_impl: triton` can be faster than `attn_impl: flash` '
-            'it uses more memory. When training larger models this can trigger '
-            'alloc retries which hurts performance. If encountered, we recommend '
-            'using `attn_impl: flash`.')
-
-    def forward(self, x, key_padding_mask=None, attn_mask=None):
-        if self.attn_qk_ln or self.clip_qkv:
-            qkv = self.Wqkv(x)
-            if self.clip_qkv:
-                qkv.clamp_(min=-self.clip_qkv, max=self.clip_qkv)
-            if self.attn_qk_ln:
-                # Applying layernorm to qk
-                dtype = qkv.dtype
-                q, k, v = qkv.split(self.d_model, dim=-1)
-                q = self.q_ln(q).to(dtype)
-                k = self.k_ln(k).to(dtype)
-                qkv = torch.cat([q, k, v], dim=-1)
-
-            # attention
->>>>>>> 35665954
             context, attn_weights = self.inner_attn(
                 qkv,
                 key_padding_mask=key_padding_mask,
