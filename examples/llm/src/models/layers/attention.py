# Copyright 2022 MosaicML Examples authors
# SPDX-License-Identifier: Apache-2.0

"""Attention layers."""

import math
import warnings
from typing import Optional

import torch
import torch.nn as nn
from composer.algorithms.low_precision_layernorm.low_precision_layernorm import \
    LPLayerNorm
from einops import rearrange
from torch import nn


def scaled_multihead_dot_product_attention(
    query,
    key,
    value,
    n_heads,
    softmax_scale=None,
    attn_bias=None,
    query_padding_mask=None,
    key_padding_mask=None,
    is_causal=False,
    dropout_p=0.0,
    training=False,
    needs_weights=False,
):
    if query_padding_mask is not None:
        query = query.masked_fill(~query_padding_mask.unsqueeze(-1), 0)
    if key_padding_mask is not None:
        key = key.masked_fill(~key_padding_mask.unsqueeze(-1), 0)
        value = value.masked_fill(~key_padding_mask.unsqueeze(-1), 0)

    q = rearrange(query, 'b s (h d) -> b h s d', h=n_heads)
    k = rearrange(key, 'b s (h d) -> b h d s', h=n_heads)  # includes key.t()
    v = rearrange(value, 'b s (h d) -> b h s d', h=n_heads)

    b, _, s_q, d = q.shape
    s_k = k.size(-1)

    if softmax_scale is None:
        softmax_scale = 1 / math.sqrt(d)

    attn_weight = q.matmul(k) * softmax_scale

    if attn_bias is not None:
        if (attn_bias.size(-1) != 1 and
                attn_bias.size(-1) != s_k) or (attn_bias.size(-2) != 1 and
                                               attn_bias.size(-2) != s_q):
            raise RuntimeError(
                f'attn_bias (shape: {attn_bias.shape}) is expected to broadcast to shape: {attn_weight.shape}.'
            )
        attn_weight = attn_weight + attn_bias

    if query_padding_mask is not None:
        attn_weight = attn_weight.masked_fill(
            ~query_padding_mask.view(b, 1, s_q, 1), -float('inf'))
    if key_padding_mask is not None:
        attn_weight = attn_weight.masked_fill(
            ~key_padding_mask.view((b, 1, 1, s_k)), -float('inf'))

    if is_causal:
        s = max(s_q, s_k)
        causal_mask = attn_weight.new_ones(s, s, dtype=torch.bool)
        causal_mask = causal_mask.tril()
        causal_mask = causal_mask.logical_not()
        causal_mask = causal_mask[-s_q:, -s_k:]
        attn_weight = attn_weight.masked_fill(causal_mask.view(1, 1, s_q, s_k),
                                              -float('inf'))

    attn_weight = torch.softmax(attn_weight, dim=-1)

    if query_padding_mask is not None:
        attn_weight = attn_weight.masked_fill(
            ~query_padding_mask.view(b, 1, s_q, 1), 0)
    if key_padding_mask is not None:
        attn_weight = attn_weight.masked_fill(
            ~key_padding_mask.view(b, 1, 1, s_k), 0)

    if dropout_p:
        attn_weight = torch.nn.functional.dropout(attn_weight,
                                                  p=dropout_p,
                                                  training=training,
                                                  inplace=True)

    # apply the key padding mask to keys and values to replace nans
    # when using left padding during generation
    if key_padding_mask is not None:
        v = v.masked_fill(~key_padding_mask.view((b, 1, s_k, 1)), 0)
        k = k.masked_fill(~key_padding_mask.view((b, 1, 1, s_k)), 0)

    out = attn_weight.matmul(v)
    out = rearrange(out, 'b h s d -> b s (h d)')

    if needs_weights:
        return out, attn_weight
    return out, None


def check_valid_inputs(*tensors, valid_dtypes=[torch.float16, torch.bfloat16]):
    for tensor in tensors:
        if tensor.dtype not in valid_dtypes:
            raise TypeError(f'{tensor.dtype=} must be in {valid_dtypes=}.')
        if not tensor.is_cuda:
            raise TypeError(f'Inputs must be cuda tensors ({tensor.is_cuda=}).')


def flash_attn_fn(
    query,
    key,
    value,
    n_heads,
    softmax_scale=None,
    attn_bias=None,
    query_padding_mask=None,
    key_padding_mask=None,
    is_causal=False,
    dropout_p=0.0,
    training=False,
    needs_weights=False,
):
    try:
        from flash_attn import bert_padding  # type: ignore
        from flash_attn import flash_attn_interface  # type: ignore
    except ImportError as e:
        raise e

    check_valid_inputs(query, key, value)

    if attn_bias is not None:
        raise NotImplementedError(f'attn_bias not implemented for flash attn.')

    batch_size, seqlen = query.shape[:2]

    if query_padding_mask is None:
        query_padding_mask = torch.ones_like(query[:, :, 0], dtype=torch.bool)
    if key_padding_mask is None:
        key_padding_mask = torch.ones_like(key[:, :, 0], dtype=torch.bool)

<<<<<<< HEAD
    if training:
        pad_mask = key_padding_mask
    else:
        pad_mask = key_padding_mask
        # TODO: Fix when implementing kv caching
        # pad_mask = torch.ones_like(query[:, :, 0], dtype=torch.bool)

=======
>>>>>>> 83e69982
    query_unpad, indices_q, cu_seqlens_q, max_seqlen_q = bert_padding.unpad_input(
        query, query_padding_mask)
    query_unpad = rearrange(query_unpad, 'nnz (h d) -> nnz h d', h=n_heads)

    key_unpad, _, cu_seqlens_k, max_seqlen_k = bert_padding.unpad_input(
        key, key_padding_mask)
    key_unpad = rearrange(key_unpad, 'nnz (h d) -> nnz h d', h=n_heads)

    value_unpad, _, _, _ = bert_padding.unpad_input(value, key_padding_mask)
    value_unpad = rearrange(value_unpad, 'nnz (h d) -> nnz h d', h=n_heads)

    dropout_p = dropout_p if training else 0.0

    output_unpad = flash_attn_interface.flash_attn_unpadded_func(
        query_unpad,
        key_unpad,
        value_unpad,
        cu_seqlens_q,
        cu_seqlens_k,
        max_seqlen_q,
        max_seqlen_k,
        dropout_p,
        softmax_scale=softmax_scale,
        causal=is_causal,
        return_attn_probs=needs_weights)

    output = bert_padding.pad_input(
        rearrange(output_unpad, 'nnz h d -> nnz (h d)'), indices_q, batch_size,
        seqlen)
    return output, None


def triton_flash_attn_fn(
    query,
    key,
    value,
    n_heads,
    softmax_scale=None,
    attn_bias=None,
    query_padding_mask=None,
    key_padding_mask=None,
    is_causal=False,
    dropout_p=0.0,
    training=False,
    needs_weights=False,
):
    try:
        from flash_attn import flash_attn_triton  # type: ignore
    except ImportError as e:
        raise e

    check_valid_inputs(query, key, value)

    if dropout_p:
        raise NotImplementedError(
            f'Dropout not implemented for attn_impl: triton.')

    if needs_weights:
        raise NotImplementedError(
            f'attn_impl: triton cannot return attn weights.')

<<<<<<< HEAD
    b_size, s_k = None, None  # just for pyright
=======
    if query_padding_mask is not None:
        query = query.masked_fill(~query_padding_mask.unsqueeze(-1), 0)
>>>>>>> 83e69982
    if key_padding_mask is not None:
        key = key.masked_fill(~key_padding_mask.unsqueeze(-1), 0)
        value = value.masked_fill(~key_padding_mask.unsqueeze(-1), 0)

    if query_padding_mask is not None or key_padding_mask is not None:
        b_size, s_q, s_k = query.size(0), 1, 1
        if query_padding_mask is not None:
            s_q = query_padding_mask.size(1)
        if key_padding_mask is not None:
            s_k = key_padding_mask.size(1)

        if attn_bias is not None:
            attn_bias = attn_bias.expand(b_size, -1, -1, -1)
        else:
            attn_bias = query.new_zeros(b_size, 1, s_q, s_k)

        if query_padding_mask is not None:
            attn_bias = attn_bias.masked_fill(
                ~query_padding_mask.view((b_size, 1, s_q, 1)), -float('inf'))

        if key_padding_mask is not None:
            attn_bias = attn_bias.masked_fill(
                ~key_padding_mask.view((b_size, 1, 1, s_k)), -float('inf'))

    query = rearrange(query, 'b s (h d) -> b s h d', h=n_heads)
    key = rearrange(key, 'b s (h d) -> b s h d', h=n_heads)
    value = rearrange(value, 'b s (h d) -> b s h d', h=n_heads)

    # apply the key padding mask to keys and values to replace nans
    # when using left padding during generation
    if key_padding_mask is not None:
        assert b_size is not None
        assert s_k is not None
        value = value.masked_fill(~key_padding_mask.view((b_size, s_k, 1, 1)),
                                  0)
        key = key.masked_fill(~key_padding_mask.view((b_size, s_k, 1, 1)), 0)

    attn_output = flash_attn_triton.flash_attn_func(query, key, value,
                                                    attn_bias, is_causal,
                                                    softmax_scale)

    output = attn_output.view(*attn_output.shape[:2], -1)
<<<<<<< HEAD
=======
    if query_padding_mask is not None:
        output = output.masked_fill(~query_padding_mask.unsqueeze(-1), 0)
>>>>>>> 83e69982

    return output, None


class MultiheadAttention(nn.Module):
    """Multi-head self attention.

    Using torch or triton attention implemetation enables user to also use
    additive bias.
    """

    def __init__(
        self,
        d_model: int,
        n_heads: int,
        attn_impl: str = 'triton',
        attn_clip_qkv: Optional[float] = None,
        attn_qk_ln: bool = False,
        softmax_scale: Optional[float] = None,
        attn_pdrop: float = 0.0,
        low_precision_layernorm: bool = False,
        device: Optional[str] = None,
    ):
        super().__init__()

        self.attn_impl = attn_impl
        self.clip_qkv = attn_clip_qkv
        self.attn_qk_ln = attn_qk_ln

        self.d_model = d_model
        self.n_heads = n_heads
        self.softmax_scale = softmax_scale
        if self.softmax_scale is None:
            self.softmax_scale = 1 / math.sqrt(self.d_model / self.n_heads)
        self.attn_dropout_p = attn_pdrop

        self.Wqkv = nn.Linear(self.d_model, 3 * self.d_model, device=device)
        # for param init fn; enables shape based init of fused layers
        fuse_splits = (d_model, 2 * d_model)
        self.Wqkv._fused = (0, fuse_splits)  # type: ignore

        if self.attn_qk_ln:
            layernorm_class = LPLayerNorm if low_precision_layernorm else nn.LayerNorm
            self.q_ln = layernorm_class(self.d_model, device=device)
            self.k_ln = layernorm_class(self.d_model, device=device)

        if self.attn_impl == 'flash':
            self.attn_fn = flash_attn_fn
        elif self.attn_impl == 'triton':
            self.attn_fn = triton_flash_attn_fn
            warnings.warn(
                'While `attn_impl: triton` can be faster than `attn_impl: flash` '
                'it uses more memory. When training larger models this can trigger '
                'alloc retries which hurts performance. If encountered, we recommend '
                'using `attn_impl: flash`.')
        elif self.attn_impl == 'torch':
            self.attn_fn = scaled_multihead_dot_product_attention
            warnings.warn(
                'Using `attn_impl: torch`; recommened using `attn_impl: flash`.'
            )
        else:
            raise ValueError(f'{attn_impl=} is an invalid setting.')

        self.out_proj = nn.Linear(self.d_model, self.d_model, device=device)
        self.out_proj._is_residual = True  # type: ignore

    def forward(self,
                x,
                past_key_value=None,
                attn_bias=None,
                key_padding_mask=None,
                is_causal=True,
                needs_weights=False):
        qkv = self.Wqkv(x)
        if self.clip_qkv:
            qkv.clamp_(min=-self.clip_qkv, max=self.clip_qkv)

        query, key, value = qkv.chunk(3, dim=2)

        query_padding_mask = None
        if key_padding_mask is not None:
            query_padding_mask = key_padding_mask[:, -query.size(1):]

        if self.attn_qk_ln:
            # Applying layernorm to qk
            dtype = query.dtype
            query = self.q_ln(query).to(dtype)
            key = self.k_ln(key).to(dtype)

        if past_key_value is not None:
            if len(past_key_value) == 0:
                key = torch.cat([past_key_value[0], key], dim=1)
                value = torch.cat([past_key_value[1], value], dim=1)

            past_key_value = (key, value)

        if attn_bias is not None:
            attn_bias = attn_bias[:, :, -query.size(1):, -key.size(1):]

        context, attn_weights = self.attn_fn(
            query,
            key,
            value,
            self.n_heads,
            softmax_scale=self.softmax_scale,
            attn_bias=attn_bias,
            query_padding_mask=query_padding_mask,
            key_padding_mask=key_padding_mask,
            is_causal=is_causal,
            dropout_p=self.attn_dropout_p,
            training=self.training,
            needs_weights=needs_weights,
        )

        return self.out_proj(context), attn_weights, past_key_value


def attn_bias_shape(attn_impl, n_heads, seq_len, alibi, causal):
    if attn_impl == 'flash':
        return None
    elif attn_impl == 'triton':
        if alibi:
            if not causal:
                return (1, n_heads, seq_len, seq_len)
            return (1, n_heads, 1, seq_len)
        return None
    elif attn_impl == 'torch':
        if alibi:
            if not causal:
                return (1, n_heads, seq_len, seq_len)
            return (1, n_heads, 1, seq_len)
        return None
    else:
        raise ValueError(f'{attn_impl=} is an invalid setting.')


def attn_bias(attn_impl,
              attn_bias,
              n_heads,
              seq_len,
              causal=False,
              alibi=False,
              alibi_bias_max=8):
    if attn_impl == 'flash':
        return None
    elif attn_impl == 'triton':
        if alibi:
            # in place add alibi to attn bias
            device, dtype = attn_bias.device, attn_bias.dtype
            attn_bias = attn_bias.add(
                alibi_bias(n_heads,
                           seq_len,
                           full=not causal,
                           alibi_bias_max=alibi_bias_max,
                           device=device,
                           dtype=dtype))
        return attn_bias
    elif attn_impl == 'torch':
        if attn_bias is not None:
            if alibi:
                # in place add alibi to attn bias
                device, dtype = attn_bias.device, attn_bias.dtype
                attn_bias = attn_bias.add(
                    alibi_bias(n_heads,
                               seq_len,
                               full=not causal,
                               alibi_bias_max=alibi_bias_max,
                               device=device,
                               dtype=dtype))
            return attn_bias
    else:
        raise ValueError(f'{attn_impl=} is an invalid setting.')


def alibi_bias(n_heads,
               seq_len,
               full=False,
               alibi_bias_max=8,
               device=None,
               dtype=None):
    alibi_bias = torch.arange(1 - seq_len, 1, dtype=dtype,
                              device=device).view(1, 1, 1, seq_len)
    if full:
        # generate 1 x Heads x SeqLen x SeqLen alibi bias mask
        # otherwise the mask is 1 x Heads x 1 x SeqLen (which is broadcast to the appropriate size)
        alibi_bias = alibi_bias - torch.arange(
            1 - seq_len, 1, dtype=dtype, device=device).view(1, 1, seq_len, 1)
        alibi_bias = alibi_bias.abs().mul(-1)

    m = torch.arange(1, n_heads + 1, dtype=dtype, device=device)
    m = m.mul(alibi_bias_max / n_heads)
    alibi_bias = alibi_bias * (1. / (2**m.view(1, n_heads, 1, 1)))
    return alibi_bias<|MERGE_RESOLUTION|>--- conflicted
+++ resolved
@@ -87,12 +87,6 @@
                                                   training=training,
                                                   inplace=True)
 
-    # apply the key padding mask to keys and values to replace nans
-    # when using left padding during generation
-    if key_padding_mask is not None:
-        v = v.masked_fill(~key_padding_mask.view((b, 1, s_k, 1)), 0)
-        k = k.masked_fill(~key_padding_mask.view((b, 1, 1, s_k)), 0)
-
     out = attn_weight.matmul(v)
     out = rearrange(out, 'b h s d -> b s (h d)')
 
@@ -141,16 +135,6 @@
     if key_padding_mask is None:
         key_padding_mask = torch.ones_like(key[:, :, 0], dtype=torch.bool)
 
-<<<<<<< HEAD
-    if training:
-        pad_mask = key_padding_mask
-    else:
-        pad_mask = key_padding_mask
-        # TODO: Fix when implementing kv caching
-        # pad_mask = torch.ones_like(query[:, :, 0], dtype=torch.bool)
-
-=======
->>>>>>> 83e69982
     query_unpad, indices_q, cu_seqlens_q, max_seqlen_q = bert_padding.unpad_input(
         query, query_padding_mask)
     query_unpad = rearrange(query_unpad, 'nnz (h d) -> nnz h d', h=n_heads)
@@ -212,12 +196,8 @@
         raise NotImplementedError(
             f'attn_impl: triton cannot return attn weights.')
 
-<<<<<<< HEAD
-    b_size, s_k = None, None  # just for pyright
-=======
     if query_padding_mask is not None:
         query = query.masked_fill(~query_padding_mask.unsqueeze(-1), 0)
->>>>>>> 83e69982
     if key_padding_mask is not None:
         key = key.masked_fill(~key_padding_mask.unsqueeze(-1), 0)
         value = value.masked_fill(~key_padding_mask.unsqueeze(-1), 0)
@@ -246,25 +226,13 @@
     key = rearrange(key, 'b s (h d) -> b s h d', h=n_heads)
     value = rearrange(value, 'b s (h d) -> b s h d', h=n_heads)
 
-    # apply the key padding mask to keys and values to replace nans
-    # when using left padding during generation
-    if key_padding_mask is not None:
-        assert b_size is not None
-        assert s_k is not None
-        value = value.masked_fill(~key_padding_mask.view((b_size, s_k, 1, 1)),
-                                  0)
-        key = key.masked_fill(~key_padding_mask.view((b_size, s_k, 1, 1)), 0)
-
     attn_output = flash_attn_triton.flash_attn_func(query, key, value,
                                                     attn_bias, is_causal,
                                                     softmax_scale)
 
     output = attn_output.view(*attn_output.shape[:2], -1)
-<<<<<<< HEAD
-=======
     if query_padding_mask is not None:
         output = output.masked_fill(~query_padding_mask.unsqueeze(-1), 0)
->>>>>>> 83e69982
 
     return output, None
 
