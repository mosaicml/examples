--- conflicted
+++ resolved
@@ -41,24 +41,10 @@
         elif config.attn_impl == 'triton':
             self.causal_attn_cls = attention.TritonFlashCausalAttention
 
-<<<<<<< HEAD
         self.alibi = config.alibi
         self.alibi_bias_max = config.alibi_bias_max
-=======
-        layernorm_class = LPLayerNorm if cfg.get('low_precision_layernorm',
-                                                 False) else nn.LayerNorm
-
-        if cfg.get('attn_qk_ln') and cfg.attn_impl not in ['flash', 'triton']:
-            raise NotImplementedError(
-                'LayerNorm over queries and keys in attention is only implemented with flash and triton attention.'
-            )
-        if cfg.get('attn_clip_qkv') and cfg.attn_impl not in [
-                'flash', 'triton'
-        ]:
-            raise NotImplementedError(
-                'QKV clipping only implemented with flash and triton attention.'
-            )
->>>>>>> 77b624a1
+
+        layernorm_class = LPLayerNorm if config.low_precision_layer_norm else nn.LayerNorm
 
         # CogView (https://arxiv.org/abs/2105.13290) and GLM-130B (https://arxiv.org/abs/2210.02414)
         # both report this helping with stabilizing training
@@ -87,12 +73,9 @@
                     for _ in range(config.n_layers)
                 ])
         })
-        self.transformer.update(
-<<<<<<< HEAD
-            {'ln_f': nn.LayerNorm(config.d_model, device=config.init_device)})
-=======
-            {'ln_f': layernorm_class(cfg.d_model, device=cfg.init_device)})
->>>>>>> 77b624a1
+        self.transformer.update({
+            'ln_f': layernorm_class(config.d_model, device=config.init_device)
+        })
 
         # enables scaling output logits; similar to a softmax "temperature"
         # PaLM paper uses scale 1/sqrt(config.d_model)
@@ -235,16 +218,11 @@
 
     def __init__(self, om_model_config: DictConfig):
         super().__init__()
-<<<<<<< HEAD
 
         resolved_om_config = om.to_container(om_model_config, resolve=True)
         self.hf_config = MosaicGPTConfig.from_dict(resolved_om_config)
         self.model = MosaicGPT(self.hf_config)
-        self.__num_fwd_flops = None
-=======
-        self.model = MosaicGPT(cfg)
         self.num_fwd_flops = self._compute_num_fwd_flops()
->>>>>>> 77b624a1
         self.train_metrics = {
             'LanguageCrossEntropy':
                 LanguageCrossEntropy(self.hf_config.vocab_size),
@@ -311,19 +289,12 @@
         params_flops_per_token = 2 * n_params
         params_flops_per_seq = params_flops_per_token * self.model.config.max_seq_len
         # there are 2 FLOPS per mac; there is A=Q*K^T and out=A*V ops (ie mult by 2)
-<<<<<<< HEAD
         attn_flops_per_seq = self.model.config.n_layers * 2 * 2 * (
             self.model.config.d_model * (self.model.config.max_seq_len**2))
-        self.__num_fwd_flops = params_flops_per_seq + attn_flops_per_seq
-        return self.__num_fwd_flops
-=======
-        attn_flops_per_seq = self.model.cfg.n_layers * 2 * 2 * (
-            self.model.cfg.d_model * (self.model.cfg.max_seq_len**2))
         return params_flops_per_seq + attn_flops_per_seq
 
     def flops_per_batch(self, batch):
         # Note: this computation does not take into account padding, and assumes
         # that the dataset has been constructed without padding. Additionally, we
         # assume the backward pass is approximately 2x the forward pass
-        return self.num_fwd_flops * 3 * batch['input_ids'].shape[0]
->>>>>>> 77b624a1
+        return self.num_fwd_flops * 3 * batch['input_ids'].shape[0]