--- conflicted
+++ resolved
@@ -197,20 +197,12 @@
         a = self.transformer.ln_i(x)  # type: ignore
 
         attn_bias = self._attn_bias(device=x.device, dtype=x.dtype)
-<<<<<<< HEAD
-        for block in self.transformer.blocks:  # type: ignore
-            a, x = block(a,
-                         x,
-                         attn_bias=attn_bias,
-                         key_padding_mask=key_padding_mask,
-                         is_causal=self.is_causal)
-
-=======
-
+        
         for b_idx, block in enumerate(self.transformer.blocks):  # type: ignore
             past_key_value = past_key_values[
                 b_idx] if past_key_values is not None else None
-            x, past_key_value = block(x,
+            a, x, past_key_value = block(a, 
+                                      x,
                                       past_key_value=past_key_value,
                                       attn_bias=attn_bias,
                                       key_padding_mask=key_padding_mask,
@@ -218,8 +210,6 @@
             if past_key_values is not None:
                 past_key_values[b_idx] = past_key_value
 
-        x = self.transformer.ln_f(x)  # type: ignore
->>>>>>> 83e69982
         # output embedding weight tied to input embedding
         assert isinstance(self.transformer.wte, nn.Module)  # pyright
         assert isinstance(self.transformer.wte.weight, torch.Tensor)  # pyright
