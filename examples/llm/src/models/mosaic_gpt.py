--- conflicted
+++ resolved
@@ -90,7 +90,7 @@
             })
         self.transformer.update({'emb_drop': nn.Dropout(cfg.emb_pdrop)})
         self.transformer.update(
-            {'ln_i': nn.LayerNorm(cfg.d_model, device=cfg.init_device)})
+            {'ln_i': layernorm_class(cfg.d_model, device=cfg.init_device)})
 
         self.config_block = cfg.get('gpt_block', 'standard')
         if self.config_block == 'optimized':
@@ -111,12 +111,7 @@
                     for _ in range(cfg.n_layers)
                 ])
         })
-<<<<<<< HEAD
-=======
-        self.transformer.update(
-            {'ln_f': layernorm_class(cfg.d_model, device=cfg.init_device)})
->>>>>>> 35665954
-
+      
         # enables scaling output logits; similar to a softmax "temperature"
         # PaLM paper uses scale 1/sqrt(cfg.d_model)
         self.logit_scale = None
