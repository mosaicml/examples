--- conflicted
+++ resolved
@@ -33,37 +33,14 @@
     config_class = MosaicGPTConfig
     base_model_prefix = 'mosaic_gpt'
 
-<<<<<<< HEAD
     def __init__(self, config: MosaicGPTConfig):
         super().__init__(config)
-        if config.attn_impl == 'torch':
-            self.causal_attn_cls = attention.TorchCausalAttention
-        elif config.attn_impl == 'flash':
-            self.causal_attn_cls = attention.FlashCausalAttention
-        elif config.attn_impl == 'triton':
-            self.causal_attn_cls = attention.TritonFlashCausalAttention
-
+
+        self.attn_impl = config.attn_impl
         self.alibi = config.alibi
         self.alibi_bias_max = config.alibi_bias_max
 
         layernorm_class = LPLayerNorm if config.low_precision_layernorm else nn.LayerNorm
-=======
-    def __init__(self, cfg: DictConfig):
-        super().__init__()
-        assert cfg.name == 'mosaic_gpt', f'Tried to build MosaicGPT model with cfg.name={cfg.name}'
-        self.cfg = cfg
-
-        layernorm_class = LPLayerNorm if cfg.get('low_precision_layernorm',
-                                                 False) else nn.LayerNorm
-
-        self.attn_impl = cfg.attn_impl
-        self.alibi = cfg.get('alibi', False)
-        self.alibi_bias_max = cfg.get('alibi_bias_max',
-                                      8 if self.alibi else None)
-        if self.alibi and cfg.attn_impl not in ['torch', 'triton']:
-            raise NotImplementedError(
-                'alibi only implemented with torch and triton attention.')
->>>>>>> 2b09481f
 
         # CogView (https://arxiv.org/abs/2105.13290) and GLM-130B (https://arxiv.org/abs/2210.02414)
         # both report this helping with stabilizing training
@@ -86,15 +63,10 @@
         self.transformer.update({
             'blocks':
                 nn.ModuleList([
-<<<<<<< HEAD
-                    gpt_blocks.GPTBlock(causal_attn_cls=self.causal_attn_cls,
+                    gpt_blocks.GPTBlock(attn_impl=config.attn_impl,
                                         device=config.init_device,
                                         **config.to_dict())
                     for _ in range(config.n_layers)
-=======
-                    gpt_blocks.GPTBlock(cfg, device=cfg.init_device)
-                    for _ in range(cfg.n_layers)
->>>>>>> 2b09481f
                 ])
         })
         self.transformer.update({
@@ -124,25 +96,13 @@
         self.is_causal = True
 
         # define attn mask
-<<<<<<< HEAD
-        self._attn_mask_initialized = False
-        mask_shape = self.causal_attn_cls.mask_shape(config.n_heads,
-                                                     config.max_seq_len,
-                                                     self.alibi)
-        if mask_shape is not None:
-            self.register_buffer(
-                'attn_mask', torch.empty(mask_shape, device=config.init_device))
-        else:
-            self.attn_mask = None
-=======
         self._attn_bias_initialized = False
         self.attn_bias = None
         self.attn_bias_shape = attention.attn_bias_shape(self.attn_impl,
-                                                         cfg.n_heads,
-                                                         cfg.max_seq_len,
+                                                         config.n_heads,
+                                                         config.max_seq_len,
                                                          self.alibi,
                                                          causal=self.is_causal)
->>>>>>> 2b09481f
 
         if config.no_bias:
             for module in self.modules():
@@ -155,48 +115,6 @@
         if config.verbose and config.verbose > 2:
             print(self)
 
-<<<<<<< HEAD
-    def _attn_mask(self,
-                   batch_size=None,
-                   seq_len=None,
-                   key_padding_mask=None,
-                   dtype=None):
-        if not self._attn_mask_initialized:
-            self.causal_attn_cls.attn_mask_(self.attn_mask,
-                                            self.config.n_heads,
-                                            self.config.max_seq_len,
-                                            alibi=self.alibi,
-                                            alibi_bias_max=self.alibi_bias_max)
-            self._attn_mask_initialized = True
-
-        return self.causal_attn_cls.generate_attn_mask(
-            self.attn_mask,
-            batch_size,
-            self.config.n_heads,
-            seq_len,
-            key_padding_mask=key_padding_mask,
-            alibi=self.alibi,
-            dtype=dtype)
-
-    def forward(self,
-                input_ids: torch.LongTensor,
-                attention_mask: Optional[torch.ByteTensor] = None,
-                return_dict: Optional[bool] = None,
-                output_attentions: Optional[bool] = None,
-                output_hidden_states: Optional[bool] = None):
-        return_dict = return_dict if return_dict is not None else self.config.return_dict
-        if not return_dict:
-            raise NotImplementedError(
-                'return_dict False is not implemented yet for MosaicGPT')
-        if output_attentions:
-            raise NotImplementedError(
-                'output_attentions is not implemented yet for MosaicGPT')
-        if output_hidden_states:
-            raise NotImplementedError(
-                'output_hidden_states is not implemented yet for MosaicGPT')
-
-        B, S = input_ids.size()
-=======
     def _attn_bias(self, device, dtype):
         if not self._attn_bias_initialized:
             if self.attn_bias_shape:
@@ -216,9 +134,23 @@
 
     def forward(self,
                 input_ids: torch.LongTensor,
-                key_padding_mask: Optional[torch.ByteTensor] = None):
+                attention_mask: Optional[torch.ByteTensor] = None,
+                return_dict: Optional[bool] = None,
+                output_attentions: Optional[bool] = None,
+                output_hidden_states: Optional[bool] = None):
+        return_dict = return_dict if return_dict is not None else self.config.return_dict
+        if not return_dict:
+            raise NotImplementedError(
+                'return_dict False is not implemented yet for MosaicGPT')
+        if output_attentions:
+            raise NotImplementedError(
+                'output_attentions is not implemented yet for MosaicGPT')
+        if output_hidden_states:
+            raise NotImplementedError(
+                'output_hidden_states is not implemented yet for MosaicGPT')
+
         S = input_ids.size(1)
->>>>>>> 2b09481f
+
         assert (
             S <= self.config.max_seq_len
         ), f'Cannot forward input with seq_len={S}, this model only supports seq_len<={self.config.max_seq_len}'
@@ -241,28 +173,11 @@
             assert isinstance(self.transformer.emb_drop, nn.Module)  # pyright
             x = self.transformer.emb_drop(x_shrunk)
 
-<<<<<<< HEAD
-        attn_mask = self._attn_mask(batch_size=B,
-                                    seq_len=S,
-                                    key_padding_mask=attention_mask,
-                                    dtype=x.dtype)
-        if self.config.attn_impl == 'flash' and attention_mask is None:
-            # HazyResearch FlashMHA appears to use more memory when `key_padding_mask=None`
-            # in certain settings like MosaicGPT-7B. So we always provide a tensor.
-            # See https://github.com/mosaicml/examples/pull/163 for more details.
-            mod_key_padding_mask = torch.ones_like(input_ids, dtype=torch.bool)
-        elif self.config.attn_impl == 'triton':
-            mod_key_padding_mask = None
-        else:
-            mod_key_padding_mask = attention_mask
-
-=======
         attn_bias = self._attn_bias(device=x.device, dtype=x.dtype)
->>>>>>> 2b09481f
         for block in self.transformer.blocks:  # type: ignore
             x = block(x,
                       attn_bias=attn_bias,
-                      key_padding_mask=key_padding_mask,
+                      key_padding_mask=attention_mask,
                       is_causal=self.is_causal)
         x = self.transformer.ln_f(x)  # type: ignore
         # output embedding weight tied to input embedding
