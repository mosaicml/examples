--- conflicted
+++ resolved
@@ -31,38 +31,9 @@
         super().__init__()
         assert cfg.name == 'mosaic_gpt', f'Tried to build MosaicGPT model with cfg.name={cfg.name}'
         self.cfg = cfg
-<<<<<<< HEAD
-=======
-        if cfg.attn_impl == 'torch':
-            self.causal_attn_cls = attention.TorchCausalAttention
-        elif cfg.attn_impl == 'flash':
-            self.causal_attn_cls = attention.FlashCausalAttention
-        elif cfg.attn_impl == 'triton':
-            self.causal_attn_cls = attention.TritonFlashCausalAttention
-        else:
-            raise ValueError(f'Unknown attn_impl={cfg.attn_impl}')
 
         layernorm_class = LPLayerNorm if cfg.get('low_precision_layernorm',
                                                  False) else nn.LayerNorm
-
-        if cfg.get('attn_qk_ln') and cfg.attn_impl not in ['flash', 'triton']:
-            raise NotImplementedError(
-                'LayerNorm over queries and keys in attention is only implemented with flash and triton attention.'
-            )
-        if cfg.get('attn_clip_qkv') and cfg.attn_impl not in [
-                'flash', 'triton'
-        ]:
-            raise NotImplementedError(
-                'QKV clipping only implemented with flash and triton attention.'
-            )
-
-        if cfg.get('softmax_scale') and cfg.attn_impl not in [
-                'flash', 'triton'
-        ]:
-            raise NotImplementedError(
-                'softmax_scale only implemented with flash and triton attention.'
-            )
->>>>>>> 35665954
 
         self.attn_impl = cfg.attn_impl
         self.alibi = cfg.get('alibi', False)
