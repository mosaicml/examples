# Copyright 2022 MosaicML Examples authors
# SPDX-License-Identifier: Apache-2.0

"""A simple, flexible implementation of a GPT model.

Inspired by https://github.com/karpathy/minGPT/blob/master/mingpt/model.py
"""

from typing import Optional

import torch
import torch.nn as nn
import torch.nn.functional as F
from composer.metrics import METRIC_DEFAULT_CTORS, InContextLearningMetric
from composer.metrics.nlp import LanguageCrossEntropy, Perplexity
from composer.models.base import ComposerModel
from omegaconf import DictConfig

import examples.llm.src.models.layers.attention as attention
import examples.llm.src.models.layers.gpt_blocks as gpt_blocks
from examples.llm.src.models.param_init_fns import MODEL_INIT_REGISTRY


class MosaicGPT(nn.Module):

    def __init__(self, cfg: DictConfig):
        super().__init__()
        assert cfg.name == 'mosaic_gpt', f'Tried to build MosaicGPT model with cfg.name={cfg.name}'
        self.cfg = cfg
        if cfg.attn_impl == 'torch':
            self.causal_attn_cls = attention.TorchCausalAttention
        elif cfg.attn_impl == 'flash':
            self.causal_attn_cls = attention.FlashCausalAttention
        elif cfg.attn_impl == 'triton':
            self.causal_attn_cls = attention.TritonFlashCausalAttention
        else:
            raise ValueError(f'Unknown attn_impl={cfg.attn_impl}')

        if cfg.get('attn_qk_ln') and cfg.attn_impl not in ['flash', 'triton']:
            raise NotImplementedError(
                'LayerNorm over queries and keys in attention is only implemented with flash and triton attention.'
            )
        if cfg.get('attn_clip_qkv') and cfg.attn_impl not in [
                'flash', 'triton'
        ]:
            raise NotImplementedError(
                'QKV clipping only implemented with flash and triton attention.'
            )

        self.alibi = cfg.get('alibi', False)
        self.alibi_bias_max = cfg.get('alibi_bias_max',
                                      8 if self.alibi else None)
        # CogView (https://arxiv.org/abs/2105.13290) and GLM-130B (https://arxiv.org/abs/2210.02414)
        # both report this helping with stabilizing training
        self.embedding_fraction = cfg.get('embedding_fraction', 1)
        assert 0 < self.embedding_fraction <= 1, 'model.embedding_fraction must be between 0 (exclusive) and 1 (inclusive)!'

        self.transformer = nn.ModuleDict({
            'wte':
                nn.Embedding(cfg.vocab_size,
                             cfg.d_model,
                             device=cfg.init_device)
        })
        if not self.alibi:
            self.transformer.update({
                'wpe':
                    nn.Embedding(cfg.max_seq_len,
                                 cfg.d_model,
                                 device=cfg.init_device)
            })
        self.transformer.update({'emb_drop': nn.Dropout(cfg.emb_pdrop)})
        self.transformer.update({
            'blocks':
                nn.ModuleList([
                    gpt_blocks.GPTBlock(cfg,
                                        causal_attn_cls=self.causal_attn_cls,
                                        device=cfg.init_device)
                    for _ in range(cfg.n_layers)
                ])
        })
        self.transformer.update(
            {'ln_f': nn.LayerNorm(cfg.d_model, device=cfg.init_device)})

        if cfg.init_device != 'meta':
            print(
                f'You are using {cfg.init_device=}, but you can also use cfg.init_device="meta" with Composer + FSDP for fast initialization.'
            )
            self.apply(self.param_init_fn)

        # define attn mask
        self._attn_mask_initialized = False
        mask_shape = self.causal_attn_cls.mask_shape(cfg.n_heads,
                                                     cfg.max_seq_len,
                                                     self.alibi)
        if mask_shape is not None:
            self.register_buffer(
                'attn_mask', torch.empty(mask_shape, device=cfg.init_device))
        else:
            self.attn_mask = None

        if cfg.get('no_bias', False):
            for module in self.modules():
                if hasattr(module, 'bias') and isinstance(
                        module.bias, nn.Parameter):
                    if cfg.get('verbose'):
                        print(f'Removing bias ({module.bias}) from {module}.')
                    module.register_parameter('bias', None)

        if cfg.get('verbose') and cfg.get('verbose') > 2:
            print(self)

    def _attn_mask(self,
                   batch_size=None,
                   seq_len=None,
                   key_padding_mask=None,
                   dtype=None):
        if not self._attn_mask_initialized:
            self.causal_attn_cls.attn_mask_(self.attn_mask,
                                            self.cfg.n_heads,
                                            self.cfg.max_seq_len,
                                            alibi=self.alibi,
                                            alibi_bias_max=self.alibi_bias_max)
            self._attn_mask_initialized = True

        return self.causal_attn_cls.generate_attn_mask(
            self.attn_mask,
            batch_size,
            self.cfg.n_heads,
            seq_len,
            key_padding_mask=key_padding_mask,
            alibi=self.alibi,
            dtype=dtype)

    def forward(self,
                input_ids: torch.LongTensor,
                key_padding_mask: Optional[torch.ByteTensor] = None):
        B, S = input_ids.size()
        assert (
            S <= self.cfg.max_seq_len
        ), f'Cannot forward input with seq_len={S}, this model only supports seq_len<={self.cfg.max_seq_len}'

        tok_emb = self.transformer.wte(input_ids)  # type: ignore
        if self.alibi:
            x = tok_emb
        else:
            pos = torch.arange(0, S, dtype=torch.long,
                               device=input_ids.device).unsqueeze(0)
            pos_emb = self.transformer.wpe(pos)  # type: ignore
            x = tok_emb + pos_emb

        if self.embedding_fraction == 1:
            x = self.transformer.emb_drop(x)  # type: ignore
        else:
            # this implementation is proposed on page 7 of the GLM-130B paper https://arxiv.org/abs/2210.02414
            x_shrunk = (x * self.embedding_fraction) + (
                x.detach() * (1 - self.embedding_fraction))
            assert isinstance(self.transformer.emb_drop, nn.Module)  # pyright
            x = self.transformer.emb_drop(x_shrunk)

        attn_mask = self._attn_mask(batch_size=B,
                                    seq_len=S,
                                    key_padding_mask=key_padding_mask,
                                    dtype=x.dtype)
        if self.cfg.attn_impl == 'flash' and key_padding_mask is None:
            # HazyResearch FlashMHA appears to use more memory when `key_padding_mask=None`
            # in certain settings like MosaicGPT-7B. So we always provide a tensor.
            # See https://github.com/mosaicml/examples/pull/163 for more details.
            mod_key_padding_mask = torch.ones_like(input_ids, dtype=torch.bool)
        elif self.cfg.attn_impl == 'triton':
            mod_key_padding_mask = None
        else:
            mod_key_padding_mask = key_padding_mask
        for block in self.transformer.blocks:  # type: ignore
            x = block(x, mod_key_padding_mask, attn_mask)
        x = self.transformer.ln_f(x)  # type: ignore
        # output embedding weight tied to input embedding
        assert isinstance(self.transformer.wte, nn.Module)  # pyright
        assert isinstance(self.transformer.wte.weight, torch.Tensor)  # pyright
        logits = F.linear(x, self.transformer.wte.weight, None)
        return logits

    # Param Initialization, needed for device='meta' fast initialization
    def param_init_fn(self, module):
<<<<<<< HEAD
        init_fn = MODEL_INIT_REGISTRY[self.cfg.get('param_init_fn', 'baseline')]
        init_fn(module, self.cfg)
=======
        init_fn = partial(torch.nn.init.normal_,
                          mean=0.0,
                          std=self.cfg.init_std)
        # Linear
        if isinstance(module, nn.Linear):
            init_fn(module.weight)
            if module.bias is not None:
                torch.nn.init.zeros_(module.bias)

            if getattr(module, '_is_residual', False):
                module.weight.data.normal_(
                    mean=0.0,
                    std=(self.cfg.init_std / math.sqrt(2 * self.cfg.n_layers)))

        # Embedding
        if isinstance(module, nn.Embedding):
            init_fn(module.weight)

        # LayerNorm
        if isinstance(module, nn.LayerNorm):
            torch.nn.init.ones_(module.weight)
            if module.bias is not None:
                torch.nn.init.zeros_(module.bias)

        # torch's MultiheadAttention
        if isinstance(module, nn.MultiheadAttention):
            if module._qkv_same_embed_dim:
                assert module.in_proj_weight is not None
                assert module.q_proj_weight is None and module.k_proj_weight is None and module.v_proj_weight is None
                init_fn(module.in_proj_weight)
            else:
                assert module.q_proj_weight is not None and module.k_proj_weight is not None and module.v_proj_weight is not None
                assert module.in_proj_weight is None
                init_fn(module.q_proj_weight)
                init_fn(module.k_proj_weight)
                init_fn(module.v_proj_weight)

            # bias
            if module.in_proj_bias is not None:
                torch.nn.init.zeros_(module.in_proj_bias)
            if module.bias_k is not None:
                torch.nn.init.zeros_(module.bias_k)
            if module.bias_v is not None:
                torch.nn.init.zeros_(module.bias_v)

            # out proj
            if module.out_proj._is_residual:
                module.out_proj.weight.data.normal_(
                    mean=0.0,
                    std=(self.cfg.init_std / math.sqrt(2 * self.cfg.n_layers)))
            else:
                init_fn(module.out_proj.weight)
            if module.out_proj.bias is not None:
                torch.nn.init.zeros_(module.out_proj.bias)
>>>>>>> 8dbd4feb

    # FSDP Wrap function
    def fsdp_wrap_fn(self, module):
        return isinstance(module, gpt_blocks.GPTBlock)

    # Activation Checkpointing
    def activation_checkpointing_fn(self, module):
        return isinstance(module, gpt_blocks.GPTBlock)


class ComposerMosaicGPT(ComposerModel):

    def __init__(self, cfg):
        super().__init__()
        self.model = MosaicGPT(cfg)
        self.__num_fwd_flops = None
        self.train_metrics = {
            'LanguageCrossEntropy': LanguageCrossEntropy(cfg.vocab_size),
            'Perplexity': Perplexity(),
        }
        self.eval_metrics = {
            'LanguageCrossEntropy': LanguageCrossEntropy(cfg.vocab_size),
            'Perplexity': Perplexity(),
        }

    def get_targets(self, batch):
        targets = torch.roll(batch['labels'], shifts=-1)
        targets[:, -1] = -100
        return targets

    def forward(self, batch):
        input_ids = batch['input_ids']
        key_padding_mask = batch['attention_mask'].bool(
        ) if 'attention_mask' in batch else None
        return self.model(input_ids=input_ids,
                          key_padding_mask=key_padding_mask)

    def eval_forward(self, batch, outputs=None):
        return outputs if outputs is not None else self.forward(batch)

    def loss(self, outputs, batch):
        targets = self.get_targets(batch)
        return F.cross_entropy(outputs.view(-1, outputs.size(-1)),
                               targets.view(-1),
                               ignore_index=-100)

    def get_metrics(self, is_train=False):
        return self.train_metrics if is_train else self.eval_metrics

    def update_metric(self, batch, outputs, metric) -> None:
        if isinstance(metric, InContextLearningMetric):
            if batch.get('mode', None) == 'icl_task':
                # only apply ICL metrics to specially constructed
                # icl_task batches
                targets = self.get_targets(batch)
                metric.update(batch, outputs, targets)
        else:
            outputs = outputs.view(-1, outputs.size(-1))
            targets = self.get_targets(batch).view(-1)
            metric.update(outputs, targets)

    def add_eval_metrics(self, evaluator):
        evaluator_metrics = {
            m: METRIC_DEFAULT_CTORS[m]() for m in evaluator.metric_names
        }
        if self.eval_metrics is not None:
            self.eval_metrics.update(evaluator_metrics)
        else:
            self.eval_metrics = evaluator_metrics

    @property
    def num_fwd_flops(self):
        if self.__num_fwd_flops:
            return self.__num_fwd_flops
        n_params = sum(p.numel() for p in self.parameters())
        # the number of paramters is approximately the number of multiply-accumulates (MAC) in the network
        # each MAC has 2 FLOPs - we multiply by 2 ie 2 * n_param
        # this gets us FLOPs / token
        params_flops_per_token = 2 * n_params
        params_flops_per_seq = params_flops_per_token * self.model.cfg.max_seq_len
        # there are 2 FLOPS per mac; there is A=Q*K^T and out=A*V ops (ie mult by 2)
        attn_flops_per_seq = self.model.cfg.n_layers * 2 * 2 * (
            self.model.cfg.d_model * (self.model.cfg.max_seq_len**2))
        self.__num_fwd_flops = params_flops_per_seq + attn_flops_per_seq
        return self.__num_fwd_flops<|MERGE_RESOLUTION|>--- conflicted
+++ resolved
@@ -181,65 +181,8 @@
 
     # Param Initialization, needed for device='meta' fast initialization
     def param_init_fn(self, module):
-<<<<<<< HEAD
         init_fn = MODEL_INIT_REGISTRY[self.cfg.get('param_init_fn', 'baseline')]
         init_fn(module, self.cfg)
-=======
-        init_fn = partial(torch.nn.init.normal_,
-                          mean=0.0,
-                          std=self.cfg.init_std)
-        # Linear
-        if isinstance(module, nn.Linear):
-            init_fn(module.weight)
-            if module.bias is not None:
-                torch.nn.init.zeros_(module.bias)
-
-            if getattr(module, '_is_residual', False):
-                module.weight.data.normal_(
-                    mean=0.0,
-                    std=(self.cfg.init_std / math.sqrt(2 * self.cfg.n_layers)))
-
-        # Embedding
-        if isinstance(module, nn.Embedding):
-            init_fn(module.weight)
-
-        # LayerNorm
-        if isinstance(module, nn.LayerNorm):
-            torch.nn.init.ones_(module.weight)
-            if module.bias is not None:
-                torch.nn.init.zeros_(module.bias)
-
-        # torch's MultiheadAttention
-        if isinstance(module, nn.MultiheadAttention):
-            if module._qkv_same_embed_dim:
-                assert module.in_proj_weight is not None
-                assert module.q_proj_weight is None and module.k_proj_weight is None and module.v_proj_weight is None
-                init_fn(module.in_proj_weight)
-            else:
-                assert module.q_proj_weight is not None and module.k_proj_weight is not None and module.v_proj_weight is not None
-                assert module.in_proj_weight is None
-                init_fn(module.q_proj_weight)
-                init_fn(module.k_proj_weight)
-                init_fn(module.v_proj_weight)
-
-            # bias
-            if module.in_proj_bias is not None:
-                torch.nn.init.zeros_(module.in_proj_bias)
-            if module.bias_k is not None:
-                torch.nn.init.zeros_(module.bias_k)
-            if module.bias_v is not None:
-                torch.nn.init.zeros_(module.bias_v)
-
-            # out proj
-            if module.out_proj._is_residual:
-                module.out_proj.weight.data.normal_(
-                    mean=0.0,
-                    std=(self.cfg.init_std / math.sqrt(2 * self.cfg.n_layers)))
-            else:
-                init_fn(module.out_proj.weight)
-            if module.out_proj.bias is not None:
-                torch.nn.init.zeros_(module.out_proj.bias)
->>>>>>> 8dbd4feb
 
     # FSDP Wrap function
     def fsdp_wrap_fn(self, module):
