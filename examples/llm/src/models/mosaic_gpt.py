--- conflicted
+++ resolved
@@ -216,10 +216,7 @@
         # output embedding weight tied to input embedding
         assert isinstance(self.transformer.wte, nn.Module)  # pyright
         assert isinstance(self.transformer.wte.weight, torch.Tensor)  # pyright
-<<<<<<< HEAD
         logits = F.linear(a, self.transformer.wte.weight, None)
-=======
-        logits = F.linear(x, self.transformer.wte.weight, None)
 
         if self.logit_scale is not None:
             if self.logit_scale == 0:
@@ -228,7 +225,6 @@
                 )
             logits *= self.logit_scale
 
->>>>>>> 79019740
         return logits
 
     # Param Initialization, needed for device='meta' fast initialization
