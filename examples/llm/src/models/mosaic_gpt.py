# Copyright 2022 MosaicML Examples authors
# SPDX-License-Identifier: Apache-2.0

"""A simple, flexible implementation of a GPT model.

Inspired by https://github.com/karpathy/minGPT/blob/master/mingpt/model.py
"""

import math
import warnings
from typing import List, Optional, Tuple

import torch
import torch.nn as nn
import torch.nn.functional as F
from composer.algorithms.low_precision_layernorm.low_precision_layernorm import \
    LPLayerNorm
from composer.metrics import METRIC_DEFAULT_CTORS, InContextLearningMetric
from composer.metrics.nlp import LanguageCrossEntropy, Perplexity
from composer.models.base import ComposerModel
from omegaconf import DictConfig
from omegaconf import OmegaConf as om
from transformers import PreTrainedModel
from transformers.modeling_outputs import CausalLMOutputWithPast

import examples.llm.src.models.layers.attention as attention
import examples.llm.src.models.layers.gpt_blocks as gpt_blocks
from examples.llm.src.models.configuration_mosaic_gpt import MosaicGPTConfig
from examples.llm.src.models.param_init_fns import MODEL_INIT_REGISTRY


class MosaicGPT(PreTrainedModel):
    config_class = MosaicGPTConfig
    base_model_prefix = 'mosaic_gpt'

    def __init__(self, config: MosaicGPTConfig):
        super().__init__(config)

        self.attn_impl = config.attn_impl
        self.alibi = config.alibi
        self.alibi_bias_max = config.alibi_bias_max

        layernorm_class = LPLayerNorm if config.low_precision_layernorm else nn.LayerNorm

        # CogView (https://arxiv.org/abs/2105.13290) and GLM-130B (https://arxiv.org/abs/2210.02414)
        # both report this helping with stabilizing training
        self.embedding_fraction = config.embedding_fraction

        self.transformer = nn.ModuleDict({
            'wte':
                nn.Embedding(config.vocab_size,
                             config.d_model,
                             device=config.init_device)
        })
        if not self.alibi:
            self.transformer.update({
                'wpe':
                    nn.Embedding(config.max_seq_len,
                                 config.d_model,
                                 device=config.init_device)
            })
        self.transformer.update({'emb_drop': nn.Dropout(config.emb_pdrop)})
        self.transformer.update({
            'ln_initial': layernorm_class(cfg.d_model, device=cfg.init_device)
        })

        self.config_block = cfg.get('gpt_block', 'standard')
        if self.config_block == 'optimized':
            self.block_cls = gpt_blocks.OptimizedGPTBlock
        elif self.config_block == 'standard':
            self.block_cls = gpt_blocks.GPTBlock
        else:
            raise NotImplementedError(
                'MosaicGPT `gpt_block` must be one of [`standard`, `optimized`].'
            )

        self.transformer.update({
            'blocks':
                nn.ModuleList([
<<<<<<< HEAD
                    self.block_cls(cfg, device=cfg.init_device)
                    for _ in range(cfg.n_layers)
                ])
        })
=======
                    gpt_blocks.GPTBlock(device=config.init_device,
                                        **config.to_dict())
                    for _ in range(config.n_layers)
                ])
        })
        self.transformer.update({
            'ln_f': layernorm_class(config.d_model, device=config.init_device)
        })
>>>>>>> 226e3712

        # enables scaling output logits; similar to a softmax "temperature"
        # PaLM paper uses scale 1/sqrt(config.d_model)
        self.logit_scale = None
        if config.logit_scale is not None:
            logit_scale = config.logit_scale
            if isinstance(logit_scale, str):
                if logit_scale == 'inv_sqrt_d_model':
                    logit_scale = 1 / math.sqrt(config.d_model)
                else:
                    raise ValueError(
                        f"{logit_scale=} is not recognized as an option; use numeric value or 'inv_sqrt_d_model'."
                    )
            self.logit_scale = logit_scale

        if config.init_device != 'meta':
            print(
                f'You are using {config.init_device=}, but you can also use config.init_device="meta" with Composer + FSDP for fast initialization.'
            )
            self.apply(self.param_init_fn)

        self.is_causal = True

        # define attn mask
        self._attn_bias_initialized = False
        self.attn_bias = None
        self.attn_bias_shape = attention.attn_bias_shape(self.attn_impl,
                                                         config.n_heads,
                                                         config.max_seq_len,
                                                         self.alibi,
                                                         causal=self.is_causal)

        if config.no_bias:
            for module in self.modules():
                if hasattr(module, 'bias') and isinstance(
                        module.bias, nn.Parameter):
                    if config.verbose:
                        print(f'Removing bias ({module.bias}) from {module}.')
                    module.register_parameter('bias', None)

        if config.verbose and config.verbose > 2:
            print(self)

    def _attn_bias(self, device, dtype):
        if not self._attn_bias_initialized:
            if self.attn_bias_shape:
                self.attn_bias = torch.zeros(self.attn_bias_shape,
                                             device=device,
                                             dtype=dtype)
                attention.attn_bias(self.attn_impl,
                                    self.attn_bias,
                                    self.config.n_heads,
                                    self.config.max_seq_len,
                                    causal=self.is_causal,
                                    alibi=self.alibi,
                                    alibi_bias_max=self.alibi_bias_max)
            self._attn_bias_initialized = True

        return self.attn_bias

    def forward(
            self,
            input_ids: torch.LongTensor,
            past_key_values: Optional[List[Tuple[torch.FloatTensor]]] = None,
            attention_mask: Optional[torch.ByteTensor] = None,
            return_dict: Optional[bool] = None,
            output_attentions: Optional[bool] = None,
            output_hidden_states: Optional[bool] = None,
            use_cache: Optional[bool] = None):
        return_dict = return_dict if return_dict is not None else self.config.return_dict
        use_cache = use_cache if use_cache is not None else self.config.use_cache

        # These args are passed in by keyword in huggingface's generate function
        # https://github.com/huggingface/transformers/blob/68287689f2f0d8b7063c400230b3766987abf18d/src/transformers/generation/utils.py#L2201-L2206
        # but have not yet been fully implemented in MosaicGPT
        if not return_dict:
            raise NotImplementedError(
                'return_dict False is not implemented yet for MosaicGPT')
        if output_attentions:
            raise NotImplementedError(
                'output_attentions is not implemented yet for MosaicGPT')
        if output_hidden_states:
            raise NotImplementedError(
                'output_hidden_states is not implemented yet for MosaicGPT')

        if attention_mask is not None and attention_mask[:, 0].sum(
        ) != attention_mask.shape[0] and self.training:
            raise NotImplementedError(
                'MosaicGPT does not support training with left padding.')

        S = input_ids.size(1)

        assert (
            S <= self.config.max_seq_len
        ), f'Cannot forward input with seq_len={S}, this model only supports seq_len<={self.config.max_seq_len}'

        tok_emb = self.transformer.wte(input_ids)  # type: ignore
        if self.alibi:
            x = tok_emb
        else:
            past_position = 0
            if past_key_values is not None:
                if len(past_key_values) != self.config.n_layers:
                    raise ValueError(
                        f'past_key_values must provide a past_key_value for each attention ' +\
                        f'layer in the network ({len(past_key_values)=}; {self.config.n_layers=}).'
                    )
                # get the key tensor whose spec should be (batch, seq, dim), and
                # collect the `seq`, so that the position embedding is shifted
                past_position = past_key_values[0][0].size(1)

            if S + past_position > self.config.max_seq_len:
                raise ValueError(
                    f'Cannot forward input with past sequence length {past_position} and current sequence length '
                    f'{S + 1}, this model only supports total sequence length <= {self.config.max_seq_len}.'
                )
            pos = torch.arange(past_position,
                               S + past_position,
                               dtype=torch.long,
                               device=input_ids.device).unsqueeze(0)

            if attention_mask is not None:
                # adjust the position indices to account for padding tokens
                pos = torch.clamp(pos - torch.cumsum(
                    (attention_mask == 0)[:, past_position:], dim=1),
                                  min=0)

            pos_emb = self.transformer.wpe(pos)  # type: ignore
            x = tok_emb + pos_emb

        if self.embedding_fraction == 1:
            x = self.transformer.emb_drop(x)  # type: ignore
        else:
            # this implementation is proposed on page 7 of the GLM-130B paper https://arxiv.org/abs/2210.02414
            x_shrunk = (x * self.embedding_fraction) + (
                x.detach() * (1 - self.embedding_fraction))
            assert isinstance(self.transformer.emb_drop, nn.Module)  # pyright
            x = self.transformer.emb_drop(x_shrunk)

        a = self.transformer.ln_initial(x)  # type: ignore

        attn_bias = self._attn_bias(device=x.device, dtype=x.dtype)

        # initialize the past key values cache if it should be used
        if use_cache and past_key_values is None:
            past_key_values = [() for _ in range(self.config.n_layers)
                              ]  # type: ignore

        for b_idx, block in enumerate(self.transformer.blocks):  # type: ignore
            past_key_value = past_key_values[
                b_idx] if past_key_values is not None else None
<<<<<<< HEAD
            a, x, past_key_value = block(a,
                                         x,
                                         past_key_value=past_key_value,
                                         attn_bias=attn_bias,
                                         key_padding_mask=key_padding_mask,
                                         is_causal=self.is_causal)
            if past_key_values is not None:
                past_key_values[b_idx] = past_key_value

=======
            x, past_key_value = block(x,
                                      past_key_value=past_key_value,
                                      attn_bias=attn_bias,
                                      key_padding_mask=attention_mask,
                                      is_causal=self.is_causal)
            if past_key_values is not None:
                past_key_values[b_idx] = past_key_value

        x = self.transformer.ln_f(x)  # type: ignore

>>>>>>> 226e3712
        # output embedding weight tied to input embedding
        assert isinstance(self.transformer.wte, nn.Module)  # pyright
        assert isinstance(self.transformer.wte.weight, torch.Tensor)  # pyright
        logits = F.linear(a, self.transformer.wte.weight, None)

        if self.logit_scale is not None:
            if self.logit_scale == 0:
                warnings.warn(
                    f'Multiplying logits by {self.logit_scale=}. This will produce uniform (uninformative) outputs.'
                )
            logits *= self.logit_scale

        return CausalLMOutputWithPast(logits=logits,
                                      past_key_values=past_key_values)

    # Param Initialization, needed for device='meta' fast initialization
    def param_init_fn(self, module):
        init_fn_name = self.config.param_init_fn
        if self.config.verbose > 1:
            warnings.warn(f'Using {init_fn_name} initialization.')
        MODEL_INIT_REGISTRY[init_fn_name](module=module,
                                          **self.config.to_dict())

    # FSDP Wrap function
    def fsdp_wrap_fn(self, module):
        return isinstance(module, self.block_cls)

    # Activation Checkpointing
    def activation_checkpointing_fn(self, module):
        return isinstance(module, self.block_cls)

    def prepare_inputs_for_generation(self,
                                      input_ids,
                                      past_key_values=None,
                                      inputs_embeds=None,
                                      **kwargs):
        if inputs_embeds is not None:
            raise NotImplementedError(
                'inputs_embeds is not implemented for MosaicGPT yet')

        attention_mask = kwargs['attention_mask'].bool()
        if attention_mask[:, -1].sum() != attention_mask.shape[0]:
            raise NotImplementedError(
                'MosaicGPT does not support generation with right padding.')

        if past_key_values is not None:
            input_ids = input_ids[:, -1].unsqueeze(-1)

        return {
            'input_ids': input_ids,
            'attention_mask': attention_mask,
            'past_key_values': past_key_values,
            'use_cache': kwargs.get('use_cache'),
        }


class ComposerMosaicGPT(ComposerModel):

    def __init__(self, om_model_config: DictConfig):
        super().__init__()

        resolved_om_config = om.to_container(om_model_config, resolve=True)
        self.hf_config = MosaicGPTConfig.from_dict(resolved_om_config)
        self.model = MosaicGPT(self.hf_config)
        self.num_fwd_flops = self._compute_num_fwd_flops()
        self.train_metrics = {
            'LanguageCrossEntropy':
                LanguageCrossEntropy(self.hf_config.vocab_size),
            'Perplexity':
                Perplexity(),
        }
        self.eval_metrics = {
            'LanguageCrossEntropy':
                LanguageCrossEntropy(self.hf_config.vocab_size),
            'Perplexity':
                Perplexity(),
        }

        loss_fn_config = cfg.get('loss_fn', 'fused_crossentropy')
        if loss_fn_config == 'fused_crossentropy':
            try:
                from flash_attn.losses.cross_entropy import CrossEntropyLoss as FusedCrossEntropyLoss  # type: ignore # isort: skip
                print('Using Fused Cross Entropy Loss.')
                self.loss_fn = FusedCrossEntropyLoss(inplace_backward=False,
                                                     ignore_index=-100,
                                                     process_group=None)
            except:
                raise ValueError(
                    'Fused Cross Entropy is not installed. Either (1) have a CUDA-compatible GPU and `pip install .[llm]`, or (2) set your config model.loss_fn=torch_crossentropy.'
                )
        elif loss_fn_config == 'torch_crossentropy':
            self.loss_fn = nn.CrossEntropyLoss(ignore_index=-100)
        else:
            raise NotImplementedError(
                'MosaicGPT `loss_fn` must be one of [`fused_crossentropy`, `torch_crossentropy`].'
            )

    def get_targets(self, batch):
        targets = torch.roll(batch['labels'], shifts=-1)
        targets[:, -1] = -100
        return targets

    def forward(self, batch):
        input_ids = batch['input_ids']
        attention_mask = batch['attention_mask'].bool(
        ) if 'attention_mask' in batch else None
        return self.model(input_ids=input_ids,
                          attention_mask=attention_mask).logits

    def eval_forward(self, batch, outputs=None):
        return outputs if outputs is not None else self.forward(batch)

    def loss(self, outputs, batch):
        targets = self.get_targets(batch)
        return self.loss_fn(outputs.view(-1, outputs.size(-1)),
                            targets.view(-1))

    def get_metrics(self, is_train=False):
        return self.train_metrics if is_train else self.eval_metrics

    def update_metric(self, batch, outputs, metric) -> None:
        if isinstance(metric, InContextLearningMetric):
            if batch.get('mode', None) == 'icl_task':
                # only apply ICL metrics to specially constructed
                # icl_task batches
                targets = self.get_targets(batch)
                metric.update(batch, outputs, targets)
        else:
            outputs = outputs.view(-1, outputs.size(-1))
            targets = self.get_targets(batch).view(-1)
            metric.update(outputs, targets)

    def add_eval_metrics(self, evaluator):
        evaluator_metrics = {
            m: METRIC_DEFAULT_CTORS[m]() for m in evaluator.metric_names
        }
        if self.eval_metrics is not None:
            self.eval_metrics.update(evaluator_metrics)
        else:
            self.eval_metrics = evaluator_metrics

    def _compute_num_fwd_flops(self):
        n_params = sum(p.numel() for p in self.parameters())
        # the number of paramters is approximately the number of multiply-accumulates (MAC) in the network
        # each MAC has 2 FLOPs - we multiply by 2 ie 2 * n_param
        # this gets us FLOPs / token
        params_flops_per_token = 2 * n_params
        params_flops_per_seq = params_flops_per_token * self.model.config.max_seq_len
        # there are 2 FLOPS per mac; there is A=Q*K^T and out=A*V ops (ie mult by 2)
        attn_flops_per_seq = self.model.config.n_layers * 2 * 2 * (
            self.model.config.d_model * (self.model.config.max_seq_len**2))
        return params_flops_per_seq + attn_flops_per_seq

    def flops_per_batch(self, batch):
        # Note: this computation does not take into account padding, and assumes
        # that the dataset has been constructed without padding. Additionally, we
        # assume the backward pass is approximately 2x the forward pass
        return self.num_fwd_flops * 3 * batch['input_ids'].shape[0]<|MERGE_RESOLUTION|>--- conflicted
+++ resolved
@@ -61,10 +61,10 @@
             })
         self.transformer.update({'emb_drop': nn.Dropout(config.emb_pdrop)})
         self.transformer.update({
-            'ln_initial': layernorm_class(cfg.d_model, device=cfg.init_device)
+            'ln_initial': layernorm_class(config.d_model, device=config.init_device)
         })
 
-        self.config_block = cfg.get('gpt_block', 'standard')
+        self.config_block = config.get('gpt_block', 'standard')
         if self.config_block == 'optimized':
             self.block_cls = gpt_blocks.OptimizedGPTBlock
         elif self.config_block == 'standard':
@@ -77,21 +77,12 @@
         self.transformer.update({
             'blocks':
                 nn.ModuleList([
-<<<<<<< HEAD
-                    self.block_cls(cfg, device=cfg.init_device)
-                    for _ in range(cfg.n_layers)
-                ])
-        })
-=======
-                    gpt_blocks.GPTBlock(device=config.init_device,
+                    self.block_cls(device=config.init_device,
                                         **config.to_dict())
                     for _ in range(config.n_layers)
                 ])
         })
-        self.transformer.update({
-            'ln_f': layernorm_class(config.d_model, device=config.init_device)
-        })
->>>>>>> 226e3712
+
 
         # enables scaling output logits; similar to a softmax "temperature"
         # PaLM paper uses scale 1/sqrt(config.d_model)
@@ -243,7 +234,7 @@
         for b_idx, block in enumerate(self.transformer.blocks):  # type: ignore
             past_key_value = past_key_values[
                 b_idx] if past_key_values is not None else None
-<<<<<<< HEAD
+
             a, x, past_key_value = block(a,
                                          x,
                                          past_key_value=past_key_value,
@@ -253,18 +244,7 @@
             if past_key_values is not None:
                 past_key_values[b_idx] = past_key_value
 
-=======
-            x, past_key_value = block(x,
-                                      past_key_value=past_key_value,
-                                      attn_bias=attn_bias,
-                                      key_padding_mask=attention_mask,
-                                      is_causal=self.is_causal)
-            if past_key_values is not None:
-                past_key_values[b_idx] = past_key_value
-
-        x = self.transformer.ln_f(x)  # type: ignore
-
->>>>>>> 226e3712
+
         # output embedding weight tied to input embedding
         assert isinstance(self.transformer.wte, nn.Module)  # pyright
         assert isinstance(self.transformer.wte.weight, torch.Tensor)  # pyright
@@ -343,7 +323,7 @@
                 Perplexity(),
         }
 
-        loss_fn_config = cfg.get('loss_fn', 'fused_crossentropy')
+        loss_fn_config = config.get('loss_fn', 'fused_crossentropy')
         if loss_fn_config == 'fused_crossentropy':
             try:
                 from flash_attn.losses.cross_entropy import CrossEntropyLoss as FusedCrossEntropyLoss  # type: ignore # isort: skip
