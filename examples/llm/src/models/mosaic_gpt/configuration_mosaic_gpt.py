--- conflicted
+++ resolved
@@ -44,12 +44,8 @@
         fan_mode: str = 'fan_in',
         init_nonlinearity: str = 'relu',
         embedding_fraction: float = 1.0,
-<<<<<<< HEAD
-        low_precision_layernorm: bool = True,
+        norm_type: str = 'low_precision_layernorm',
         multiquery_attention: bool = False,
-=======
-        norm_type: str = 'low_precision_layernorm',
->>>>>>> 5f750121
         use_cache: bool = False,
         **kwargs,
     ):
@@ -96,12 +92,8 @@
             fan_mode (str): The fan mode to use for parameter initialization with kaiming initialization schemes.
             init_nonlinearity (str): The nonlinearity to use for parameter initialization with kaiming initialization schemes.
             embedding_fraction (float): The fraction to scale the gradients of the embedding layer by.
-<<<<<<< HEAD
-            low_precision_layernorm (bool): Whether to use low precision layer normalization.
+            norm_type (str): choose type of norm to use
             multiquery_attention (bool): Whether to use multiquery attention implementation.
-=======
-            norm_type (str): choose type of norm to use
->>>>>>> 5f750121
             use_cache (bool): Whether or not the model should return the last key/values attentions
         """
         self.d_model = d_model
@@ -135,12 +127,8 @@
         self.fan_mode = fan_mode
         self.init_nonlinearity = init_nonlinearity
         self.embedding_fraction = embedding_fraction
-<<<<<<< HEAD
-        self.low_precision_layernorm = low_precision_layernorm
+        self.norm_type = norm_type
         self.multiquery_attention = multiquery_attention
-=======
-        self.norm_type = norm_type
->>>>>>> 5f750121
         self.use_cache = use_cache
         if 'name' in kwargs:
             del kwargs['name']
