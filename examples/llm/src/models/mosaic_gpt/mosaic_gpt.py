# Copyright 2022 MosaicML Examples authors
# SPDX-License-Identifier: Apache-2.0

"""A simple, flexible implementation of a GPT model.

Inspired by https://github.com/karpathy/minGPT/blob/master/mingpt/model.py
"""

import math
import warnings
from typing import List, Optional, Tuple

import torch
import torch.nn as nn
import torch.nn.functional as F
from composer.algorithms.low_precision_layernorm.low_precision_layernorm import \
    LPLayerNorm
from composer.metrics import (InContextLearningLMAccuracy,
                              InContextLearningMultipleChoiceAccuracy)
from composer.metrics.nlp import LanguageCrossEntropy, LanguagePerplexity
from composer.models import HuggingFaceModel
from omegaconf import DictConfig
from omegaconf import OmegaConf as om
from transformers import AutoTokenizer, PreTrainedModel
from transformers.modeling_outputs import CausalLMOutputWithPast

import examples.llm.src.models.layers.attention as attention
import examples.llm.src.models.layers.gpt_blocks as gpt_blocks
from examples.llm.src.models.mosaic_gpt.configuration_mosaic_gpt import \
    MosaicGPTConfig
from examples.llm.src.models.utils import (MODEL_INIT_REGISTRY,
                                           add_bidirectional_mask_if_missing)


class MosaicGPT(PreTrainedModel):
    config_class = MosaicGPTConfig
    base_model_prefix = 'mosaic_gpt'

    def __init__(self, config: MosaicGPTConfig):
        super().__init__(config)

        self.attn_impl = config.attn_impl
        self.prefix_lm = config.prefix_lm
        self.alibi = config.alibi
        self.alibi_bias_max = config.alibi_bias_max

        layernorm_class = LPLayerNorm if config.low_precision_layernorm else nn.LayerNorm

        # CogView (https://arxiv.org/abs/2105.13290) and GLM-130B (https://arxiv.org/abs/2210.02414)
        # both report this helping with stabilizing training
        self.embedding_fraction = config.embedding_fraction

        self.transformer = nn.ModuleDict({
            'wte':
                nn.Embedding(config.vocab_size,
                             config.d_model,
                             device=config.init_device)
        })
        if not self.alibi:
            self.transformer.update({
                'wpe':
                    nn.Embedding(config.max_seq_len,
                                 config.d_model,
                                 device=config.init_device)
            })
        self.transformer.update({'emb_drop': nn.Dropout(config.emb_pdrop)})
        self.transformer.update({
            'blocks':
                nn.ModuleList([
                    gpt_blocks.GPTBlock(device=config.init_device,
                                        **config.to_dict())
                    for _ in range(config.n_layers)
                ])
        })
        self.transformer.update({
            'ln_f': layernorm_class(config.d_model, device=config.init_device)
        })

        # enables scaling output logits; similar to a softmax "temperature"
        # PaLM paper uses scale 1/sqrt(config.d_model)
        self.logit_scale = None
        if config.logit_scale is not None:
            logit_scale = config.logit_scale
            if isinstance(logit_scale, str):
                if logit_scale == 'inv_sqrt_d_model':
                    logit_scale = 1 / math.sqrt(config.d_model)
                else:
                    raise ValueError(
                        f"{logit_scale=} is not recognized as an option; use numeric value or 'inv_sqrt_d_model'."
                    )
            self.logit_scale = logit_scale

        if config.init_device != 'meta':
            print(
                f'You are using {config.init_device=}, but you can also use config.init_device="meta" with Composer + FSDP for fast initialization.'
            )
            self.apply(self.param_init_fn)

        self.is_causal = not self.prefix_lm

        # define attn mask
        self._attn_bias_initialized = False
        self.attn_bias = None
        self.attn_bias_shape = attention.attn_bias_shape(
            self.attn_impl,
            config.n_heads,
            config.max_seq_len,
            self.alibi,
            prefix_lm=self.prefix_lm,
            causal=self.is_causal)

        if config.no_bias:
            for module in self.modules():
                if hasattr(module, 'bias') and isinstance(
                        module.bias, nn.Parameter):
                    if config.verbose:
                        print(f'Removing bias ({module.bias}) from {module}.')
                    module.register_parameter('bias', None)

        if config.verbose and config.verbose > 2:
            print(self)

    def _attn_bias(self,
                   device,
                   dtype,
                   attention_mask: Optional[torch.ByteTensor] = None,
                   prefix_mask: Optional[torch.ByteTensor] = None):
        if not self._attn_bias_initialized:
            if self.attn_bias_shape:
                self.attn_bias = torch.zeros(self.attn_bias_shape,
                                             device=device,
                                             dtype=dtype)
                self.attn_bias = attention.attn_bias(
                    self.attn_impl,
                    self.attn_bias,
                    self.config.n_heads,
                    self.config.max_seq_len,
                    causal=self.is_causal,
                    alibi=self.alibi,
                    alibi_bias_max=self.alibi_bias_max)
            self._attn_bias_initialized = True

        # flash does not support prefix_lm and will incorporate any
        # attention_mask inside the attention module
        if self.attn_impl == 'flash':
            return self.attn_bias, attention_mask

        # If using torch or triton, we incorporate the prefix_mask (if
        # appropriate), then any attention_mask. This will output None
        # in place of attention_mask since it will not be futher needed
        # in the attention modules.
        if self.prefix_lm:
            assert isinstance(self.attn_bias, torch.Tensor)  # pyright
            assert isinstance(prefix_mask, torch.Tensor)  # pyright
            attn_bias = self._apply_prefix_mask(self.attn_bias, prefix_mask)
        else:
            attn_bias = self.attn_bias
        if attention_mask is not None:
            s_k = attention_mask.shape[-1]
            if attn_bias is None:
                attn_bias = torch.zeros((1, 1, 1, s_k),
                                        device=device,
                                        dtype=dtype)
            if prefix_mask is not None and (attention_mask.shape !=
                                            prefix_mask.shape):
                raise ValueError(
                    f'attention_mask shape={attention_mask.shape} ' +\
                    f'and prefix_mask shape={prefix_mask.shape} are not equal.'
                )
            min_val = torch.finfo(attn_bias.dtype).min
            attn_bias = attn_bias.masked_fill(
                ~attention_mask.view(-1, 1, 1, s_k), min_val)

        return attn_bias, None

    def _apply_prefix_mask(self, attn_bias: torch.Tensor,
                           prefix_mask: torch.Tensor):
        s_k, s_q = attn_bias.shape[-2:]
        if (s_k != self.config.max_seq_len) or (s_q != self.config.max_seq_len):
            raise ValueError(
                'attn_bias does not match the expected shape. ' +\
                f'The last two dimensions should both be {self.config.max_length} ' +\
                f'but are {s_k} and {s_q}.'
            )
        seq_len = prefix_mask.shape[-1]
        if seq_len > self.config.max_seq_len:
            raise ValueError(
                f'prefix_mask sequence length cannot exceed max_seq_len={self.config.max_seq_len}'
            )

        # select seq_len subset of attn mask
        attn_bias = attn_bias[..., :seq_len, :seq_len]

        # Mix the causal max and the bidirectional mask to get the full
        # allowable attention (i.e. full = not accounting for padding yet)
        causal = torch.tril(
            torch.ones((seq_len, seq_len),
                       dtype=torch.bool,
                       device=prefix_mask.device)).view(1, 1, seq_len, seq_len)
        prefix = prefix_mask.view(-1, 1, 1, seq_len)
        cannot_attend = torch.logical_not(
            torch.logical_or(causal, prefix.bool()))

        min_val = torch.finfo(attn_bias.dtype).min
        attn_bias = attn_bias.masked_fill(cannot_attend, min_val)

        return attn_bias

    def forward(
            self,
            input_ids: torch.LongTensor,
            past_key_values: Optional[List[Tuple[torch.FloatTensor]]] = None,
            attention_mask: Optional[torch.ByteTensor] = None,
            prefix_mask: Optional[torch.ByteTensor] = None,
            return_dict: Optional[bool] = None,
            output_attentions: Optional[bool] = None,
            output_hidden_states: Optional[bool] = None,
            use_cache: Optional[bool] = None):
        return_dict = return_dict if return_dict is not None else self.config.return_dict
        use_cache = use_cache if use_cache is not None else self.config.use_cache

        # These args are passed in by keyword in huggingface's generate function
        # https://github.com/huggingface/transformers/blob/68287689f2f0d8b7063c400230b3766987abf18d/src/transformers/generation/utils.py#L2201-L2206
        # but have not yet been fully implemented in MosaicGPT
        if not return_dict:
            raise NotImplementedError(
                'return_dict False is not implemented yet for MosaicGPT')
        if output_attentions:
            raise NotImplementedError(
                'output_attentions is not implemented yet for MosaicGPT')
        if output_hidden_states:
            raise NotImplementedError(
                'output_hidden_states is not implemented yet for MosaicGPT')

        if attention_mask is not None and attention_mask[:, 0].sum(
        ) != attention_mask.shape[0] and self.training:
            raise NotImplementedError(
                'MosaicGPT does not support training with left padding.')

        if self.prefix_lm and prefix_mask is None:
            raise ValueError(
                'prefix_mask is a required argument when MosaicGPT is configured with prefix_lm=True.'
            )

        S = input_ids.size(1)

        assert (
            S <= self.config.max_seq_len
        ), f'Cannot forward input with seq_len={S}, this model only supports seq_len<={self.config.max_seq_len}'

        tok_emb = self.transformer.wte(input_ids)  # type: ignore
        if self.alibi:
            x = tok_emb
        else:
            past_position = 0
            if past_key_values is not None:
                if len(past_key_values) != self.config.n_layers:
                    raise ValueError(
                        f'past_key_values must provide a past_key_value for each attention ' +\
                        f'layer in the network ({len(past_key_values)=}; {self.config.n_layers=}).'
                    )
                # get the key tensor whose spec should be (batch, seq, dim), and
                # collect the `seq`, so that the position embedding is shifted
                past_position = past_key_values[0][0].size(1)

            if S + past_position > self.config.max_seq_len:
                raise ValueError(
                    f'Cannot forward input with past sequence length {past_position} and current sequence length '
                    f'{S + 1}, this model only supports total sequence length <= {self.config.max_seq_len}.'
                )
            pos = torch.arange(past_position,
                               S + past_position,
                               dtype=torch.long,
                               device=input_ids.device).unsqueeze(0)

            if attention_mask is not None:
                # adjust the position indices to account for padding tokens
                pos = torch.clamp(pos - torch.cumsum(
                    (attention_mask == 0)[:, past_position:], dim=1),
                                  min=0)

            pos_emb = self.transformer.wpe(pos)  # type: ignore
            x = tok_emb + pos_emb

        if self.embedding_fraction == 1:
            x = self.transformer.emb_drop(x)  # type: ignore
        else:
            # this implementation is proposed on page 7 of the GLM-130B paper https://arxiv.org/abs/2210.02414
            x_shrunk = (x * self.embedding_fraction) + (
                x.detach() * (1 - self.embedding_fraction))
            assert isinstance(self.transformer.emb_drop, nn.Module)  # pyright
            x = self.transformer.emb_drop(x_shrunk)

        attn_bias, attention_mask = self._attn_bias(
            device=x.device,
            dtype=x.dtype,
            attention_mask=attention_mask,
            prefix_mask=prefix_mask)

        # initialize the past key values cache if it should be used
        if use_cache and past_key_values is None:
            past_key_values = [() for _ in range(self.config.n_layers)
                              ]  # type: ignore

        for b_idx, block in enumerate(self.transformer.blocks):  # type: ignore
            past_key_value = past_key_values[
                b_idx] if past_key_values is not None else None
            x, past_key_value = block(x,
                                      past_key_value=past_key_value,
                                      attn_bias=attn_bias,
                                      attention_mask=attention_mask,
                                      is_causal=self.is_causal)
            if past_key_values is not None:
                past_key_values[b_idx] = past_key_value

        x = self.transformer.ln_f(x)  # type: ignore

        # output embedding weight tied to input embedding
        assert isinstance(self.transformer.wte, nn.Module)  # pyright
        assert isinstance(self.transformer.wte.weight, torch.Tensor)  # pyright
        logits = F.linear(x, self.transformer.wte.weight, None)

        if self.logit_scale is not None:
            if self.logit_scale == 0:
                warnings.warn(
                    f'Multiplying logits by {self.logit_scale=}. This will produce uniform (uninformative) outputs.'
                )
            logits *= self.logit_scale

        return CausalLMOutputWithPast(logits=logits,
                                      past_key_values=past_key_values)

    # Param Initialization, needed for device='meta' fast initialization
    def param_init_fn(self, module):
        init_fn_name = self.config.param_init_fn
        if self.config.verbose > 1:
            warnings.warn(f'Using {init_fn_name} initialization.')
        MODEL_INIT_REGISTRY[init_fn_name](module=module,
                                          **self.config.to_dict())

    # FSDP Wrap function
    def fsdp_wrap_fn(self, module):
        return isinstance(module, gpt_blocks.GPTBlock)

    # Activation Checkpointing
    def activation_checkpointing_fn(self, module):
        return isinstance(module, gpt_blocks.GPTBlock)

    def prepare_inputs_for_generation(self,
                                      input_ids,
                                      past_key_values=None,
                                      inputs_embeds=None,
                                      **kwargs):
        if inputs_embeds is not None:
            raise NotImplementedError(
                'inputs_embeds is not implemented for MosaicGPT yet')

        attention_mask = kwargs['attention_mask'].bool()
        if attention_mask[:, -1].sum() != attention_mask.shape[0]:
            raise NotImplementedError(
                'MosaicGPT does not support generation with right padding.')

        if past_key_values is not None:
            input_ids = input_ids[:, -1].unsqueeze(-1)

        if self.prefix_lm:
            # Leverage a convenience of sequential generation!
            prefix_mask = torch.ones_like(attention_mask)
            # This requires that we're using the cache
            if kwargs.get('use_cache') == False:
                raise NotImplementedError(
                    'MosaicGPT with prefix_lm=True does not support use_cache=False.'
                )
        else:
            prefix_mask = None

        return {
            'input_ids': input_ids,
            'attention_mask': attention_mask,
            'prefix_mask': prefix_mask,
            'past_key_values': past_key_values,
            'use_cache': kwargs.get('use_cache'),
        }


class ComposerMosaicGPT(HuggingFaceModel):

    def __init__(self, om_model_config: DictConfig,
                 om_tokenizer_config: DictConfig):
        resolved_om_model_config = om.to_container(om_model_config,
                                                   resolve=True)
        hf_config = MosaicGPTConfig.from_dict(resolved_om_model_config)
        model = MosaicGPT(hf_config)

        resolved_om_tokenizer_config = om.to_container(om_tokenizer_config,
                                                       resolve=True)
        tokenizer_kwargs = resolved_om_tokenizer_config.get(  # type: ignore
            'kwargs', {})
        tokenizer_name = resolved_om_tokenizer_config['name']  # type: ignore
        tokenizer = AutoTokenizer.from_pretrained(tokenizer_name,
                                                  **tokenizer_kwargs)

        train_metrics = [
            LanguageCrossEntropy(hf_config.vocab_size),
            LanguagePerplexity(hf_config.vocab_size)
        ]
        eval_metrics = [
            LanguageCrossEntropy(hf_config.vocab_size),
            LanguagePerplexity(hf_config.vocab_size),
            InContextLearningLMAccuracy(),
            InContextLearningMultipleChoiceAccuracy(),
        ]

        super().__init__(
            model=model,
            tokenizer=tokenizer,
            use_logits=True,
            metrics=train_metrics,
            eval_metrics=eval_metrics,
            shift_labels=True,
            allow_embedding_resizing=True,
        )

        self.num_fwd_flops = self._compute_num_fwd_flops()

    def get_targets(self, batch):
        targets = torch.roll(batch['labels'], shifts=-1)
        targets[:, -1] = -100
        return targets

    def forward(self, batch):
        if self.model.prefix_lm:
            add_bidirectional_mask_if_missing(batch)
        input_ids = batch['input_ids']
        attention_mask = batch['attention_mask'].bool(
        ) if 'attention_mask' in batch else None
<<<<<<< HEAD
        return self.model(input_ids=input_ids, attention_mask=attention_mask)
=======
        prefix_mask = batch['bidirectional_mask'].bool(
        ) if 'bidirectional_mask' in batch else None
        # Note: prefix_mask is only used if model.prefix_lm is True
        return self.model(input_ids=input_ids,
                          attention_mask=attention_mask,
                          prefix_mask=prefix_mask).logits

    def eval_forward(self, batch, outputs=None):
        return outputs if outputs is not None else self.forward(batch)
>>>>>>> 83145fec

    def loss(self, outputs, batch):
        targets = self.get_targets(batch)
        return F.cross_entropy(outputs.logits.view(-1, outputs.logits.size(-1)),
                               targets.view(-1),
                               ignore_index=-100)

    def _compute_num_fwd_flops(self):
        n_params = sum(p.numel() for p in self.parameters())
        # the number of paramters is approximately the number of multiply-accumulates (MAC) in the network
        # each MAC has 2 FLOPs - we multiply by 2 ie 2 * n_param
        # this gets us FLOPs / token
        params_flops_per_token = 2 * n_params
        params_flops_per_seq = params_flops_per_token * self.model.config.max_seq_len
        # there are 2 FLOPS per mac; there is A=Q*K^T and out=A*V ops (ie mult by 2)
        attn_flops_per_seq = self.model.config.n_layers * 2 * 2 * (
            self.model.config.d_model * (self.model.config.max_seq_len**2))
        return params_flops_per_seq + attn_flops_per_seq

    def flops_per_batch(self, batch):
        # Note: this computation does not take into account padding, and assumes
        # that the dataset has been constructed without padding. Additionally, we
        # assume the backward pass is approximately 2x the forward pass
        return self.num_fwd_flops * 3 * batch['input_ids'].shape[0]<|MERGE_RESOLUTION|>--- conflicted
+++ resolved
@@ -434,19 +434,15 @@
         input_ids = batch['input_ids']
         attention_mask = batch['attention_mask'].bool(
         ) if 'attention_mask' in batch else None
-<<<<<<< HEAD
-        return self.model(input_ids=input_ids, attention_mask=attention_mask)
-=======
         prefix_mask = batch['bidirectional_mask'].bool(
         ) if 'bidirectional_mask' in batch else None
         # Note: prefix_mask is only used if model.prefix_lm is True
         return self.model(input_ids=input_ids,
                           attention_mask=attention_mask,
-                          prefix_mask=prefix_mask).logits
+                          prefix_mask=prefix_mask)
 
     def eval_forward(self, batch, outputs=None):
         return outputs if outputs is not None else self.forward(batch)
->>>>>>> 83145fec
 
     def loss(self, outputs, batch):
         targets = self.get_targets(batch)
