# Copyright 2022 MosaicML Examples authors
# SPDX-License-Identifier: Apache-2.0

"""A simple, flexible implementation of a GPT model.

Inspired by https://github.com/karpathy/minGPT/blob/master/mingpt/model.py
"""

import math
import warnings
from typing import List, Optional, Tuple

import torch
import torch.nn as nn
import torch.nn.functional as F
from composer.algorithms.low_precision_layernorm.low_precision_layernorm import \
    LPLayerNorm
from composer.metrics import (InContextLearningLMAccuracy,
                              InContextLearningMultipleChoiceAccuracy)
from composer.metrics.nlp import LanguageCrossEntropy, LanguagePerplexity
from composer.models import HuggingFaceModel
from omegaconf import DictConfig
from omegaconf import OmegaConf as om
from transformers import AutoTokenizer, PreTrainedModel
from transformers.modeling_outputs import CausalLMOutputWithPast

import examples.llm.src.models.layers.attention as attention
import examples.llm.src.models.layers.gpt_blocks as gpt_blocks
from examples.llm.src.models.mosaic_gpt.configuration_mosaic_gpt import \
    MosaicGPTConfig
from examples.llm.src.models.utils import (MODEL_INIT_REGISTRY,
                                           add_bidirectional_mask_if_missing)


class MosaicGPT(PreTrainedModel):
    config_class = MosaicGPTConfig
    base_model_prefix = 'mosaic_gpt'

    def __init__(self, config: MosaicGPTConfig):
        super().__init__(config)

        self.attn_impl = config.attn_impl
        self.prefix_lm = config.prefix_lm
        self.alibi = config.alibi
        self.alibi_bias_max = config.alibi_bias_max

        layernorm_class = LPLayerNorm if config.low_precision_layernorm else nn.LayerNorm

        # CogView (https://arxiv.org/abs/2105.13290) and GLM-130B (https://arxiv.org/abs/2210.02414)
        # both report this helping with stabilizing training
        self.embedding_fraction = config.embedding_fraction

        self.transformer = nn.ModuleDict({
            'wte':
                nn.Embedding(config.vocab_size,
                             config.d_model,
                             device=config.init_device)
        })
        if not self.alibi:
            self.transformer.update({
                'wpe':
                    nn.Embedding(config.max_seq_len,
                                 config.d_model,
                                 device=config.init_device)
            })
        self.transformer.update({'emb_drop': nn.Dropout(config.emb_pdrop)})
        self.transformer.update({
            'blocks':
                nn.ModuleList([
                    gpt_blocks.GPTBlock(device=config.init_device,
                                        **config.to_dict())
                    for _ in range(config.n_layers)
                ])
        })
        self.transformer.update({
            'ln_f': layernorm_class(config.d_model, device=config.init_device)
        })

        # enables scaling output logits; similar to a softmax "temperature"
        # PaLM paper uses scale 1/sqrt(config.d_model)
        self.logit_scale = None
        if config.logit_scale is not None:
            logit_scale = config.logit_scale
            if isinstance(logit_scale, str):
                if logit_scale == 'inv_sqrt_d_model':
                    logit_scale = 1 / math.sqrt(config.d_model)
                else:
                    raise ValueError(
                        f"{logit_scale=} is not recognized as an option; use numeric value or 'inv_sqrt_d_model'."
                    )
            self.logit_scale = logit_scale

        if config.init_device != 'meta':
            print(
                f'You are using {config.init_device=}, but you can also use config.init_device="meta" with Composer + FSDP for fast initialization.'
            )
            self.apply(self.param_init_fn)

        self.is_causal = not self.prefix_lm

        # define attn mask
        self._attn_bias_initialized = False
        self.attn_bias = None
        self.attn_bias_shape = attention.attn_bias_shape(
            self.attn_impl,
            config.n_heads,
            config.max_seq_len,
            self.alibi,
            prefix_lm=self.prefix_lm,
            causal=self.is_causal)

        if config.no_bias:
            for module in self.modules():
                if hasattr(module, 'bias') and isinstance(
                        module.bias, nn.Parameter):
                    if config.verbose:
                        print(f'Removing bias ({module.bias}) from {module}.')
                    module.register_parameter('bias', None)

        if config.verbose and config.verbose > 2:
            print(self)

    def _attn_bias(self,
                   device,
                   dtype,
                   attention_mask: Optional[torch.ByteTensor] = None,
                   prefix_mask: Optional[torch.ByteTensor] = None):
        if not self._attn_bias_initialized:
            if self.attn_bias_shape:
                self.attn_bias = torch.zeros(self.attn_bias_shape,
                                             device=device,
                                             dtype=dtype)
                self.attn_bias = attention.attn_bias(
                    self.attn_impl,
                    self.attn_bias,
                    self.config.n_heads,
                    self.config.max_seq_len,
                    causal=self.is_causal,
                    alibi=self.alibi,
                    alibi_bias_max=self.alibi_bias_max)
            self._attn_bias_initialized = True

        # flash does not support prefix_lm and will incorporate any
        # attention_mask inside the attention module
        if self.attn_impl == 'flash':
            return self.attn_bias, attention_mask

        # If using torch or triton, we incorporate the prefix_mask (if
        # appropriate), then any attention_mask. This will output None
        # in place of attention_mask since it will not be futher needed
        # in the attention modules.
        if self.prefix_lm:
            assert isinstance(self.attn_bias, torch.Tensor)  # pyright
            assert isinstance(prefix_mask, torch.Tensor)  # pyright
            attn_bias = self._apply_prefix_mask(self.attn_bias, prefix_mask)
        else:
            attn_bias = self.attn_bias
        if attention_mask is not None:
            s_k = attention_mask.shape[-1]
            if attn_bias is None:
                attn_bias = torch.zeros((1, 1, 1, s_k),
                                        device=device,
                                        dtype=dtype)
            if prefix_mask is not None and (attention_mask.shape !=
                                            prefix_mask.shape):
                raise ValueError(
                    f'attention_mask shape={attention_mask.shape} ' +\
                    f'and prefix_mask shape={prefix_mask.shape} are not equal.'
                )
            min_val = torch.finfo(attn_bias.dtype).min
            attn_bias = attn_bias.masked_fill(
                ~attention_mask.view(-1, 1, 1, s_k), min_val)

        return attn_bias, None

    def _apply_prefix_mask(self, attn_bias: torch.Tensor,
                           prefix_mask: torch.Tensor):
        s_k, s_q = attn_bias.shape[-2:]
        if (s_k != self.config.max_seq_len) or (s_q != self.config.max_seq_len):
            raise ValueError(
                'attn_bias does not match the expected shape. ' +\
                f'The last two dimensions should both be {self.config.max_length} ' +\
                f'but are {s_k} and {s_q}.'
            )
        seq_len = prefix_mask.shape[-1]
        if seq_len > self.config.max_seq_len:
            raise ValueError(
                f'prefix_mask sequence length cannot exceed max_seq_len={self.config.max_seq_len}'
            )

        # select seq_len subset of attn mask
        attn_bias = attn_bias[..., :seq_len, :seq_len]

        # Mix the causal max and the bidirectional mask to get the full
        # allowable attention (i.e. full = not accounting for padding yet)
        causal = torch.tril(
            torch.ones((seq_len, seq_len),
                       dtype=torch.bool,
                       device=prefix_mask.device)).view(1, 1, seq_len, seq_len)
        prefix = prefix_mask.view(-1, 1, 1, seq_len)
        cannot_attend = torch.logical_not(
            torch.logical_or(causal, prefix.bool()))

        min_val = torch.finfo(attn_bias.dtype).min
        attn_bias = attn_bias.masked_fill(cannot_attend, min_val)

        return attn_bias

    def forward(
            self,
            input_ids: torch.LongTensor,
            past_key_values: Optional[List[Tuple[torch.FloatTensor]]] = None,
            attention_mask: Optional[torch.ByteTensor] = None,
            prefix_mask: Optional[torch.ByteTensor] = None,
            return_dict: Optional[bool] = None,
            output_attentions: Optional[bool] = None,
            output_hidden_states: Optional[bool] = None,
            use_cache: Optional[bool] = None):
        return_dict = return_dict if return_dict is not None else self.config.return_dict
        use_cache = use_cache if use_cache is not None else self.config.use_cache

        # These args are passed in by keyword in huggingface's generate function
        # https://github.com/huggingface/transformers/blob/68287689f2f0d8b7063c400230b3766987abf18d/src/transformers/generation/utils.py#L2201-L2206
        # but have not yet been fully implemented in MosaicGPT
        if not return_dict:
            raise NotImplementedError(
                'return_dict False is not implemented yet for MosaicGPT')
        if output_attentions:
            raise NotImplementedError(
                'output_attentions is not implemented yet for MosaicGPT')
        if output_hidden_states:
            raise NotImplementedError(
                'output_hidden_states is not implemented yet for MosaicGPT')

        if attention_mask is not None and attention_mask[:, 0].sum(
        ) != attention_mask.shape[0] and self.training:
            raise NotImplementedError(
                'MosaicGPT does not support training with left padding.')

        if self.prefix_lm and prefix_mask is None:
            raise ValueError(
                'prefix_mask is a required argument when MosaicGPT is configured with prefix_lm=True.'
            )

        S = input_ids.size(1)

        assert (
            S <= self.config.max_seq_len
        ), f'Cannot forward input with seq_len={S}, this model only supports seq_len<={self.config.max_seq_len}'

        tok_emb = self.transformer.wte(input_ids)  # type: ignore
        if self.alibi:
            x = tok_emb
        else:
            past_position = 0
            if past_key_values is not None:
                if len(past_key_values) != self.config.n_layers:
                    raise ValueError(
                        f'past_key_values must provide a past_key_value for each attention ' +\
                        f'layer in the network ({len(past_key_values)=}; {self.config.n_layers=}).'
                    )
                # get the key tensor whose spec should be (batch, seq, dim), and
                # collect the `seq`, so that the position embedding is shifted
                past_position = past_key_values[0][0].size(1)

            if S + past_position > self.config.max_seq_len:
                raise ValueError(
                    f'Cannot forward input with past sequence length {past_position} and current sequence length '
                    f'{S + 1}, this model only supports total sequence length <= {self.config.max_seq_len}.'
                )
            pos = torch.arange(past_position,
                               S + past_position,
                               dtype=torch.long,
                               device=input_ids.device).unsqueeze(0)

            if attention_mask is not None:
                # adjust the position indices to account for padding tokens
                pos = torch.clamp(pos - torch.cumsum(
                    (attention_mask == 0)[:, past_position:], dim=1),
                                  min=0)

            pos_emb = self.transformer.wpe(pos)  # type: ignore
            x = tok_emb + pos_emb

        if self.embedding_fraction == 1:
            x = self.transformer.emb_drop(x)  # type: ignore
        else:
            # this implementation is proposed on page 7 of the GLM-130B paper https://arxiv.org/abs/2210.02414
            x_shrunk = (x * self.embedding_fraction) + (
                x.detach() * (1 - self.embedding_fraction))
            assert isinstance(self.transformer.emb_drop, nn.Module)  # pyright
            x = self.transformer.emb_drop(x_shrunk)

        attn_bias, attention_mask = self._attn_bias(
            device=x.device,
            dtype=x.dtype,
            attention_mask=attention_mask,
            prefix_mask=prefix_mask)

        # initialize the past key values cache if it should be used
        if use_cache and past_key_values is None:
            past_key_values = [() for _ in range(self.config.n_layers)
                              ]  # type: ignore

        for b_idx, block in enumerate(self.transformer.blocks):  # type: ignore
            past_key_value = past_key_values[
                b_idx] if past_key_values is not None else None
            x, past_key_value = block(x,
                                      past_key_value=past_key_value,
                                      attn_bias=attn_bias,
                                      attention_mask=attention_mask,
                                      is_causal=self.is_causal)
            if past_key_values is not None:
                past_key_values[b_idx] = past_key_value

        x = self.transformer.ln_f(x)  # type: ignore

        # output embedding weight tied to input embedding
        assert isinstance(self.transformer.wte, nn.Module)  # pyright
        assert isinstance(self.transformer.wte.weight, torch.Tensor)  # pyright
        logits = F.linear(x, self.transformer.wte.weight, None)

        if self.logit_scale is not None:
            if self.logit_scale == 0:
                warnings.warn(
                    f'Multiplying logits by {self.logit_scale=}. This will produce uniform (uninformative) outputs.'
                )
            logits *= self.logit_scale

        return CausalLMOutputWithPast(logits=logits,
                                      past_key_values=past_key_values)

    # Param Initialization, needed for device='meta' fast initialization
    def param_init_fn(self, module):
        init_fn_name = self.config.param_init_fn
        if self.config.verbose > 1:
            warnings.warn(f'Using {init_fn_name} initialization.')
        MODEL_INIT_REGISTRY[init_fn_name](module=module,
                                          **self.config.to_dict())

    # FSDP Wrap function
    def fsdp_wrap_fn(self, module):
        return isinstance(module, gpt_blocks.GPTBlock)

    # Activation Checkpointing
    def activation_checkpointing_fn(self, module):
        return isinstance(module, gpt_blocks.GPTBlock)

    def prepare_inputs_for_generation(self,
                                      input_ids,
                                      past_key_values=None,
                                      inputs_embeds=None,
                                      **kwargs):
        if inputs_embeds is not None:
            raise NotImplementedError(
                'inputs_embeds is not implemented for MosaicGPT yet')

        attention_mask = kwargs['attention_mask'].bool()
        if attention_mask[:, -1].sum() != attention_mask.shape[0]:
            raise NotImplementedError(
                'MosaicGPT does not support generation with right padding.')

        if past_key_values is not None:
            input_ids = input_ids[:, -1].unsqueeze(-1)

        if self.prefix_lm:
            # Leverage a convenience of sequential generation!
            prefix_mask = torch.ones_like(attention_mask)
            # This requires that we're using the cache
            if kwargs.get('use_cache') == False:
                raise NotImplementedError(
                    'MosaicGPT with prefix_lm=True does not support use_cache=False.'
                )
        else:
            prefix_mask = None

        return {
            'input_ids': input_ids,
            'attention_mask': attention_mask,
            'prefix_mask': prefix_mask,
            'past_key_values': past_key_values,
            'use_cache': kwargs.get('use_cache'),
        }


class ComposerMosaicGPT(HuggingFaceModel):

    def __init__(self, om_model_config: DictConfig,
                 om_tokenizer_config: DictConfig):
        resolved_om_model_config = om.to_container(om_model_config,
                                                   resolve=True)
        hf_config = MosaicGPTConfig.from_dict(resolved_om_model_config)
        model = MosaicGPT(hf_config)

        resolved_om_tokenizer_config = om.to_container(om_tokenizer_config,
                                                       resolve=True)
        tokenizer_kwargs = resolved_om_tokenizer_config.get(  # type: ignore
            'kwargs', {})
        tokenizer_name = resolved_om_tokenizer_config['name']  # type: ignore
        tokenizer = AutoTokenizer.from_pretrained(tokenizer_name,
                                                  **tokenizer_kwargs)

        train_metrics = [
            LanguageCrossEntropy(hf_config.vocab_size),
            LanguagePerplexity(hf_config.vocab_size)
        ]
        eval_metrics = [
            LanguageCrossEntropy(hf_config.vocab_size),
            LanguagePerplexity(hf_config.vocab_size),
            InContextLearningLMAccuracy(),
            InContextLearningMultipleChoiceAccuracy(),
        ]

        super().__init__(
            model=model,
            tokenizer=tokenizer,
            use_logits=True,
            metrics=train_metrics,
            eval_metrics=eval_metrics,
            shift_labels=True,
            allow_embedding_resizing=True,
        )

        self.num_fwd_flops = self._compute_num_fwd_flops()
<<<<<<< HEAD
=======
        self.train_metrics = {
            'LanguageCrossEntropy':
                LanguageCrossEntropy(self.hf_config.vocab_size),
            'Perplexity':
                Perplexity(),
        }
        self.eval_metrics = {
            'LanguageCrossEntropy':
                LanguageCrossEntropy(self.hf_config.vocab_size),
            'Perplexity':
                Perplexity(),
        }
        loss_fn_config = om_model_config.get('loss_fn', 'fused_crossentropy')
        if loss_fn_config == 'fused_crossentropy':
            try:
                from flash_attn.losses.cross_entropy import CrossEntropyLoss as FusedCrossEntropyLoss  # type: ignore # isort: skip
                warnings.warn('Using Fused Cross Entropy Loss.')
                self.loss_fn = FusedCrossEntropyLoss(ignore_index=-100)
            except:
                raise ValueError(
                    'Fused Cross Entropy is not installed. Either (1) have a CUDA-compatible GPU and `pip install .[llm]`, or (2) set your config model.loss_fn=torch_crossentropy.'
                )
        elif loss_fn_config == 'torch_crossentropy':
            self.loss_fn = nn.CrossEntropyLoss(ignore_index=-100)
        else:
            raise ValueError(
                f'Specified loss_fn={self.loss_fn} not recognized. `loss_fn` must be one of [`fused_crossentropy`, `torch_crossentropy`].'
            )
>>>>>>> fccd16ef

    def get_targets(self, batch):
        targets = torch.roll(batch['labels'], shifts=-1)
        targets[:, -1] = -100
        return targets

    def forward(self, batch):
        if self.model.prefix_lm:
            add_bidirectional_mask_if_missing(batch)
        input_ids = batch['input_ids']
        attention_mask = batch['attention_mask'].bool(
        ) if 'attention_mask' in batch else None
        prefix_mask = batch['bidirectional_mask'].bool(
        ) if 'bidirectional_mask' in batch else None
        # Note: prefix_mask is only used if model.prefix_lm is True
        return self.model(input_ids=input_ids,
                          attention_mask=attention_mask,
                          prefix_mask=prefix_mask)

    def loss(self, outputs, batch):
        targets = self.get_targets(batch)
<<<<<<< HEAD
        return F.cross_entropy(outputs.logits.view(-1, outputs.logits.size(-1)),
                               targets.view(-1),
                               ignore_index=-100)
=======
        return self.loss_fn(outputs.view(-1, outputs.size(-1)),
                            targets.view(-1))
>>>>>>> fccd16ef

    def _compute_num_fwd_flops(self):
        n_params = sum(p.numel() for p in self.parameters())
        # the number of paramters is approximately the number of multiply-accumulates (MAC) in the network
        # each MAC has 2 FLOPs - we multiply by 2 ie 2 * n_param
        # this gets us FLOPs / token
        params_flops_per_token = 2 * n_params
        params_flops_per_seq = params_flops_per_token * self.model.config.max_seq_len
        # there are 2 FLOPS per mac; there is A=Q*K^T and out=A*V ops (ie mult by 2)
        attn_flops_per_seq = self.model.config.n_layers * 2 * 2 * (
            self.model.config.d_model * (self.model.config.max_seq_len**2))
        return params_flops_per_seq + attn_flops_per_seq

    def flops_per_batch(self, batch):
        # Note: this computation does not take into account padding, and assumes
        # that the dataset has been constructed without padding. Additionally, we
        # assume the backward pass is approximately 2x the forward pass
        return self.num_fwd_flops * 3 * batch['input_ids'].shape[0]<|MERGE_RESOLUTION|>--- conflicted
+++ resolved
@@ -422,20 +422,7 @@
         )
 
         self.num_fwd_flops = self._compute_num_fwd_flops()
-<<<<<<< HEAD
-=======
-        self.train_metrics = {
-            'LanguageCrossEntropy':
-                LanguageCrossEntropy(self.hf_config.vocab_size),
-            'Perplexity':
-                Perplexity(),
-        }
-        self.eval_metrics = {
-            'LanguageCrossEntropy':
-                LanguageCrossEntropy(self.hf_config.vocab_size),
-            'Perplexity':
-                Perplexity(),
-        }
+
         loss_fn_config = om_model_config.get('loss_fn', 'fused_crossentropy')
         if loss_fn_config == 'fused_crossentropy':
             try:
@@ -452,7 +439,6 @@
             raise ValueError(
                 f'Specified loss_fn={self.loss_fn} not recognized. `loss_fn` must be one of [`fused_crossentropy`, `torch_crossentropy`].'
             )
->>>>>>> fccd16ef
 
     def get_targets(self, batch):
         targets = torch.roll(batch['labels'], shifts=-1)
@@ -474,14 +460,8 @@
 
     def loss(self, outputs, batch):
         targets = self.get_targets(batch)
-<<<<<<< HEAD
-        return F.cross_entropy(outputs.logits.view(-1, outputs.logits.size(-1)),
-                               targets.view(-1),
-                               ignore_index=-100)
-=======
-        return self.loss_fn(outputs.view(-1, outputs.size(-1)),
+        return self.loss_fn(outputs.logits.view(-1, outputs.logits.size(-1)),
                             targets.view(-1))
->>>>>>> fccd16ef
 
     def _compute_num_fwd_flops(self):
         n_params = sum(p.numel() for p in self.parameters())
