--- conflicted
+++ resolved
@@ -126,23 +126,8 @@
                           load_weights_only=True)
         # replace flash/triton attention with torch causal attention
         for idx in range(cfg.model.n_layers):
-<<<<<<< HEAD
-            torch_causal_attn = TorchCausalAttention(**cfg.model)
-            torch_causal_attn.mhsa.in_proj_weight = orig_model.model.transformer.blocks[
-                idx].causal_attn.mhsa.Wqkv.weight
-            torch_causal_attn.mhsa.in_proj_bias = orig_model.model.transformer.blocks[
-                idx].causal_attn.mhsa.Wqkv.bias
-            torch_causal_attn.mhsa.out_proj.weight = (
-                orig_model.model.transformer.blocks[idx].causal_attn.mhsa.
-                out_proj.weight)
-            torch_causal_attn.mhsa.out_proj.bias = orig_model.model.transformer.blocks[
-                idx].causal_attn.mhsa.out_proj.bias
-            export_model.model.transformer.blocks[
-                idx].causal_attn = torch_causal_attn
-=======
             export_model.model.transformer.blocks[idx].attn.load_state_dict(
                 orig_model.model.transformer.blocks[idx].attn.state_dict())
->>>>>>> 2b09481f
     else:
         export_model = orig_model
 
