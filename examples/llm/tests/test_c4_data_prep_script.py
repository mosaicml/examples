--- conflicted
+++ resolved
@@ -15,13 +15,9 @@
     main(
         Namespace(
             **{
-<<<<<<< HEAD
-                'splits': ['val_small'],
-=======
                 'dataset': 'c4',
                 'data_subset': 'en',
-                'splits': ['val'],
->>>>>>> d2a73faf
+                'splits': ['val_small'],
                 'out_root': './my-copy-c4-1',
                 'compression': None,
                 'concat_tokens': None,
@@ -38,11 +34,7 @@
     path = os.path.join(os.getcwd(), 'my-copy-c4-2')
     shutil.rmtree(path, ignore_errors=True)
     os.system(
-<<<<<<< HEAD
-        'python ../common/convert_c4.py --out_root ./my-copy-c4-2 --splits val_small'
+        'python ../common/convert_dataset.py --dataset c4 --data_subset en --out_root ./my-copy-c4-2 --splits val_small'
     )
-=======
-        'python ../common/convert_dataset.py --dataset c4 --data_subset en --out_root ./my-copy-c4-2 --splits val')
->>>>>>> d2a73faf
     assert os.path.exists(path)
     shutil.rmtree(path, ignore_errors=False)