--- conflicted
+++ resolved
@@ -8,15 +8,10 @@
 import torch
 from omegaconf import OmegaConf as om
 
-<<<<<<< HEAD
-from examples.common.text_data import build_text_dataloader
+from examples.common.text_data import (ConcatenatedSequenceCollatorWrapper,
+                                       build_text_dataloader)
 from examples.llm.src import (build_finetuning_dataloader,
                               build_text_denoising_dataloader)
-=======
-from examples.common.text_data import (ConcatenatedSequenceCollatorWrapper,
-                                       build_text_dataloader)
-from examples.llm.src import build_text_denoising_dataloader
->>>>>>> eee3b250
 
 
 def get_config(conf_path='yamls/mosaic_gpt/125m.yaml'):
