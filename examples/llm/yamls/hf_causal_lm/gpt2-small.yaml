--- conflicted
+++ resolved
@@ -1,11 +1,7 @@
 data_local: ./my-copy-c4
 data_remote: null
 tokenizer_name: gpt2
-<<<<<<< HEAD
-max_seq_len: 1024
-=======
 max_seq_len: 2048
->>>>>>> 5ef896b7
 global_seed: 17
 
 # Run Name
