# Copyright 2022 MosaicML Examples authors
# SPDX-License-Identifier: Apache-2.0

import os
import sys
import warnings

from composer import Trainer
from composer.core import Evaluator
from composer.utils import dist, get_device, reproducibility
from omegaconf import OmegaConf as om

from examples.common.builders import (build_algorithm, build_callback,
                                      build_icl_evaluators, build_logger,
                                      build_optimizer, build_scheduler,
                                      build_tokenizer)
from examples.common.config_utils import log_config, update_batch_size_info
from examples.common.text_data import build_text_dataloader
from examples.llm.src import (COMPOSER_MODEL_REGISTRY,
                              build_finetuning_dataloader,
                              build_text_denoising_dataloader)


def validate_config(cfg):
    """Validates compatible model and dataloader selection."""
    loaders = [cfg.train_loader]
    if 'eval_loader' in cfg:
        loaders.append(cfg.eval_loader)
    for loader in loaders:
        if loader.name == 'text':
            if cfg.model.name in ['hf_prefix_lm', 'hf_t5']:
                raise ValueError(
                    f'Model type "{cfg.model.name}" is not supported when using the "text " ' +\
                    f'dataloader. Please use the "text_denoising" dataloader to pre-train that model type.')
        elif loader.name == 'text_denoising':
            if cfg.model.name == 'hf_causal_lm':
                raise ValueError(
                    f'Model type "{cfg.model.name}" is not supported when using the "text_denoising" ' +\
                    f'dataloader. Please use the "text" dataloader to pre-train that model type.')
            if loader.mixture_of_denoisers.decoder_only_format and cfg.model.name == 'hf_t5':
                warnings.warn(
                    'Model type "hf_t5" requires `decoder_only_format` to be ``False``. ' +\
                    'Overriding `decoder_only_format` from ``True`` to ``False``.')
                loader.mixture_of_denoisers.decoder_only_format = False
            if (not loader.mixture_of_denoisers.decoder_only_format
               ) and cfg.model.name == 'hf_prefix_lm':
                warnings.warn(
                    'Model type "hf_prefix_lm" requires `decoder_only_format` to be ``True``. ' +\
                    'Overriding `decoder_only_format` from ``False`` to ``True``.')
                loader.mixture_of_denoisers.decoder_only_format = True

    if 'icl_tasks' in cfg:
        if cfg.model.name == 'hf_t5':
            raise ValueError(
                'ICL evaluation does not currently support Encoder-Decoder models, such as "hf_t5".'
            )


def build_composer_model(model_cfg, tokenizer):
    warnings.filterwarnings(
        action='ignore',
        message='Torchmetrics v0.9 introduced a new argument class property')
    if model_cfg.name not in COMPOSER_MODEL_REGISTRY:
        raise ValueError(
            f'Not sure how to build model with name={model_cfg.name}')
    return COMPOSER_MODEL_REGISTRY[model_cfg.name](model_cfg, tokenizer)


def build_dataloader(cfg, tokenizer, device_batch_size):
    if cfg.name == 'text':
        return build_text_dataloader(
            cfg,
            tokenizer,
            device_batch_size,
        )
    elif cfg.name == 'text_denoising':
<<<<<<< HEAD
        return build_text_denoising_dataloader(cfg, device_batch_size)
    elif cfg.name == 'finetuning':
        return build_finetuning_dataloader(cfg, device_batch_size)
=======
        return build_text_denoising_dataloader(
            cfg,
            tokenizer,
            device_batch_size,
        )
>>>>>>> 39ae5eb6
    else:
        raise ValueError(f'Not sure how to build dataloader with config: {cfg}')


def main(cfg):
    # Check for incompatibilities between the model and data loaders
    validate_config(cfg)

    # Filter deprecation warning from torch internal usage
    warnings.filterwarnings(
        action='ignore',
        category=UserWarning,
        message=
        f'torch.distributed.*_base is a private function and will be deprecated.*'
    )

    cfg.dist_timeout = cfg.get('dist_timeout', 1800.0)

    reproducibility.seed_all(cfg.seed)
    dist.initialize_dist(get_device(None), timeout=cfg.dist_timeout)

    # Run Name
    if cfg.get('run_name') is None:
        cfg.run_name = os.environ.get('COMPOSER_RUN_NAME', 'llm')

    # Get batch size info
    cfg = update_batch_size_info(cfg)

    # Read FSDP Config as a dict
    fsdp_config = cfg.get('fsdp_config', None)
    fsdp_config = om.to_container(fsdp_config,
                                  resolve=True) if fsdp_config else None

    # Restrict model init_device to 'meta' and 'cpu',
    # using 'cuda' vs. 'cuda:id' is tricky and can lead to common user errors
    # when multiple GPUs are available.
    # Also 'meta' is only valid when using FSDP
    init_device = cfg.model.get('init_device', 'cpu')
    assert init_device in ['meta', 'cpu']
    if fsdp_config is None and init_device == 'meta':
        warnings.warn(
            "Using `cfg.model.init_device='meta'` is only valid when using FSDP! " +\
            "Reverting to `cfg.model.init_device='cpu'`.")
        cfg.model.init_device = 'cpu'

    # build tokenizer
    tokenizer = build_tokenizer(cfg.tokenizer)

    # Build Model
    print('Initializing model...')
    model = build_composer_model(cfg.model, tokenizer)
    cfg.n_params = sum(p.numel() for p in model.parameters())
    print(f'{cfg.n_params=:.2e}')

    # Dataloaders
    print('Building train loader...')
    train_loader = build_dataloader(
        cfg.train_loader,
        tokenizer,
        cfg.device_train_batch_size,
    )
    print('Building eval loader...')
    evaluators = []
    if 'eval_loader' in cfg:
        eval_loader = Evaluator(label='eval',
                                dataloader=build_dataloader(
                                    cfg.eval_loader, tokenizer,
                                    cfg.device_eval_batch_size),
                                metric_names=list(model.train_metrics.keys()))
        evaluators.append(eval_loader)

    if 'icl_tasks' in cfg:
        icl_evaluators, _ = build_icl_evaluators(cfg, tokenizer)
        evaluators.extend(icl_evaluators)

    # Optimizer
    optimizer = build_optimizer(cfg.optimizer, model)

    # Scheduler
    scheduler = build_scheduler(cfg.scheduler)

    # Loggers
    loggers = [
        build_logger(name, logger_cfg)
        for name, logger_cfg in (cfg.get('loggers') or {}).items()
    ]

    # Callbacks
    callbacks = [
        build_callback(name, callback_cfg)
        for name, callback_cfg in (cfg.get('callbacks') or {}).items()
    ]

    # Algorithms
    algorithms = [
        build_algorithm(name, algorithm_cfg)
        for name, algorithm_cfg in (cfg.get('algorithms') or {}).items()
    ]

    # Build the Trainer
    print('Building trainer...')
    trainer = Trainer(
        run_name=cfg.run_name,
        seed=cfg.seed,
        model=model,
        train_dataloader=train_loader,
        eval_dataloader=evaluators,
        optimizers=optimizer,
        schedulers=scheduler,
        max_duration=cfg.max_duration,
        eval_interval=cfg.eval_interval,
        eval_subset_num_batches=cfg.get('eval_subset_num_batches', -1),
        progress_bar=cfg.get('progress_bar', False),
        log_to_console=cfg.get('log_to_console', True),
        console_log_interval=cfg.get('console_log_interval', '1ba'),
        loggers=loggers,
        callbacks=callbacks,
        precision=cfg.precision,
        algorithms=algorithms,
        device_train_microbatch_size=cfg.get('device_train_microbatch_size',
                                             'auto'),
        fsdp_config=fsdp_config,  # type: ignore
        save_folder=cfg.get('save_folder', None),
        save_filename=cfg.get('save_filename',
                              'ep{epoch}-ba{batch}-rank{rank}.pt'),
        save_latest_filename=cfg.get('save_latest_filename',
                                     'latest-rank{rank}.pt'),
        save_interval=cfg.get('save_interval', '1000ba'),
        save_num_checkpoints_to_keep=cfg.get('save_num_checkpoints_to_keep',
                                             -1),
        save_overwrite=cfg.get('save_overwrite', False),
        load_path=cfg.get('load_path', None),
        load_weights_only=cfg.get('load_weights_only', False),
        load_ignore_keys=cfg.get('load_ignore_keys', None),
        autoresume=cfg.get('autoresume', False),
        python_log_level=cfg.get('python_log_level', None),
        dist_timeout=cfg.dist_timeout,
    )

    print('Logging config...')
    log_config(cfg)

    if cfg.get('eval_first',
               False) and trainer.state.timestamp.batch.value == 0:
        trainer.eval()

    print('Starting training...')
    trainer.fit()

    print('Done.')


if __name__ == '__main__':
    yaml_path, args_list = sys.argv[1], sys.argv[2:]
    with open(yaml_path) as f:
        yaml_cfg = om.load(f)
    cli_cfg = om.from_cli(args_list)
    cfg = om.merge(yaml_cfg, cli_cfg)
    main(cfg)<|MERGE_RESOLUTION|>--- conflicted
+++ resolved
@@ -74,17 +74,14 @@
             device_batch_size,
         )
     elif cfg.name == 'text_denoising':
-<<<<<<< HEAD
-        return build_text_denoising_dataloader(cfg, device_batch_size)
-    elif cfg.name == 'finetuning':
-        return build_finetuning_dataloader(cfg, device_batch_size)
-=======
         return build_text_denoising_dataloader(
             cfg,
             tokenizer,
             device_batch_size,
         )
->>>>>>> 39ae5eb6
+    elif cfg.name == 'finetuning':
+        return build_finetuning_dataloader(cfg, device_batch_size)
+
     else:
         raise ValueError(f'Not sure how to build dataloader with config: {cfg}')
 
