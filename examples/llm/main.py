--- conflicted
+++ resolved
@@ -195,12 +195,9 @@
         save_overwrite=cfg.get('save_overwrite', False),
         load_path=cfg.get('load_path', None),
         load_weights_only=cfg.get('load_weights_only', False),
-<<<<<<< HEAD
         load_ignore_keys=cfg.get('load_ignore_keys', None),
         autoresume=cfg.get('autoresume', False),
-=======
         python_log_level=cfg.get('python_log_level', None),
->>>>>>> 67dc1b7b
     )
 
     print('Logging config...')
