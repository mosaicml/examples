--- conflicted
+++ resolved
@@ -9,11 +9,7 @@
 integrations:
 - integration_type: git_repo
   git_repo: mosaicml/examples
-<<<<<<< HEAD
-  git_commit:
-=======
   ssh_clone: false
->>>>>>> 55e1bfcb
 - integration_type: pip_packages
   packages:
   - InstructorEmbedding==1.0.0
