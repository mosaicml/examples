data_remote: &data_remote ./my-copy-c4
data_local: &data_local ./my-copy-c4
max_seq_len: &max_seq_len 2048
tokenizer_name: &tokenizer_name gpt2

# Run Name
run_name: gpt-125m

# Model
model:
  name: mosaic_gpt
  device: meta
  tokenizer_name: *tokenizer_name
  d_model: 768
  n_heads: 12
  n_layers: 12
  mlp_ratio: 4
  max_seq_len: *max_seq_len
  vocab_size: 50257
  init_std: 0.02
  attn_pdrop: 0.0
  resid_pdrop: 0.0
  emb_pdrop: 0.0
  attn_impl: flash

# Tokenizer
tokenizer:
  type: hftokenizer
  args:
    tokenizer_name: *tokenizer_name
    max_seq_len: *max_seq_len

# Dataloaders
train_loader:
  name: c4
  dataset:
    remote: *data_remote
    local: *data_local
    split: train
    shuffle: true
    prefetch: 1_000_000
    tokenizer_name: *tokenizer_name
    max_seq_len: *max_seq_len
    group_method: concat
  drop_last: true
  num_workers: 8
  pin_memory: true
  prefetch_factor: 2
  persistent_workers: true
  timeout: 0

eval_loader:
  name: c4
  dataset:
    remote: *data_remote
    local: *data_local
    split: val
    shuffle: false
    prefetch: 1000
    tokenizer_name: *tokenizer_name
    max_seq_len: *max_seq_len
    group_method: truncate
  drop_last: false
  num_workers: 8
  pin_memory: true
  prefetch_factor: 2
  persistent_workers: true
  timeout: 0

# Optimization
scheduler:
  name: cosine_with_warmup
  t_warmup: 100ba
  alpha_f: 0.1

optimizer:
  name: decoupled_adamw
  lr: 6.0e-4
  betas:
  - 0.9
  - 0.95
  eps: 1.0e-08
  weight_decay: 0.0

max_duration: 4800ba # ~ 2.5B tokens
eval_interval: 500ba
global_train_batch_size: 256
grad_clip_norm: 1.0

# System
seed: 17
device_eval_batch_size: 16
device_train_microbatch_size: 16
# device_train_microbatch_size: auto
precision: bf16

# FSDP
fsdp_config:
  sharding_strategy: FULL_SHARD
  min_params: 1e8
  mixed_precision: DEFAULT
  activation_checkpointing: false
  activation_cpu_offload: false
  verbose: true

# Logging
progress_bar: true
log_to_console: true

callbacks:
  speed_monitor:
    window_size: 10
  lr_monitor: {}
  memory_monitor: {}

<<<<<<< HEAD
loggers:
  wandb: {project: "adafactor-runs", "entity": "llm"}
=======
# loggers:
#   wandb: {}
>>>>>>> 435133f4

# Checkpoint to local filesystem or remote object store
# save_interval: 500ba
# save_num_checkpoints_to_keep: 1  # Important, this cleans up checkpoints saved to DISK
# save_folder: ./{run_name}/checkpoints
# save_folder: s3://my-bucket/my-folder/{run_name}/checkpoints

# Load from local filesystem or remote object store
# load_path: ./gpt-125m/checkpoints/latest-rank{rank}.pt
# load_path: s3://my-bucket/my-folder/gpt-125m/checkpoints/latest-rank{rank}.pt<|MERGE_RESOLUTION|>--- conflicted
+++ resolved
@@ -77,8 +77,8 @@
   name: decoupled_adamw
   lr: 6.0e-4
   betas:
-  - 0.9
-  - 0.95
+    - 0.9
+    - 0.95
   eps: 1.0e-08
   weight_decay: 0.0
 
@@ -113,14 +113,8 @@
   lr_monitor: {}
   memory_monitor: {}
 
-<<<<<<< HEAD
 loggers:
-  wandb: {project: "adafactor-runs", "entity": "llm"}
-=======
-# loggers:
-#   wandb: {}
->>>>>>> 435133f4
-
+  wandb: { project: "adafactor-runs", "entity": "llm" }
 # Checkpoint to local filesystem or remote object store
 # save_interval: 500ba
 # save_num_checkpoints_to_keep: 1  # Important, this cleans up checkpoints saved to DISK
