--- conflicted
+++ resolved
@@ -41,13 +41,10 @@
         return MemoryMonitor()
     elif name == 'speed_monitor':
         return SpeedMonitor(window_size=kwargs.get('window_size', 1))
-<<<<<<< HEAD
     elif name == "lm_eval_harness":
         return EvaluationCallback(every_n_batches=kwargs.get("every_n_batches", 32))
-=======
     elif name == "checkpoint_saver":
         return CheckpointSaver(folder="sophia_model_experiments/{run_name}/checkpoints", save_interval="100ba")
->>>>>>> a37e70fd
     else:
         raise ValueError(f'Not sure how to build callback: {name}')
 
