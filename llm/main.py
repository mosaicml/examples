--- conflicted
+++ resolved
@@ -16,12 +16,9 @@
 from composer.utils import dist, reproducibility
 from omegaconf import OmegaConf as om
 from src.data_c4 import build_c4_dataloader
-<<<<<<< HEAD
 from src.lm_harness_evaluation_callback import EvaluationCallback
+from src.model_registry import COMPOSER_MODEL_REGISTRY
 from src.mosaic_gpt import ComposerMosaicGPT
-=======
-from src.model_registry import COMPOSER_MODEL_REGISTRY
->>>>>>> 435133f4
 
 
 def build_object_store_loader(kwargs):
@@ -64,7 +61,6 @@
 
 def build_optimizer(cfg, model):
     if cfg.name == 'decoupled_adamw':
-<<<<<<< HEAD
         return DecoupledAdamW(
             model.parameters(),
             lr=cfg.lr,
@@ -74,13 +70,6 @@
         )
     elif cfg.name == "Adafactor":
         return Adafactor(model.parameters(), lr=cfg.lr)
-=======
-        return DecoupledAdamW(model.parameters(),
-                              lr=cfg.lr,
-                              betas=cfg.betas,
-                              eps=cfg.eps,
-                              weight_decay=cfg.weight_decay)
->>>>>>> 435133f4
     else:
         raise ValueError(f'Not sure how to build optimizer: {cfg.name}')
 
@@ -248,14 +237,10 @@
         save_overwrite=cfg.get('save_overwrite', False),
     )
 
-<<<<<<< HEAD
     while trainer.state.timestamp.batch < cfg.get("resume_batch", 0):
         trainer.state.timestamp = trainer.state.timestamp.to_next_batch()
         
     print("Logging config...")
-=======
-    print('Logging config...')
->>>>>>> 435133f4
     log_config(cfg)
 
     print('Starting training...')
