--- conflicted
+++ resolved
@@ -186,13 +186,8 @@
             bias_dtype = alibi.dtype
             alibi = alibi.to(torch.float16)
         context = flash_attn_qkvpacked_func(qkv, alibi)
-<<<<<<< HEAD
         # attn_mask is 1 for attend and 0 for don't
         context, _, __, ___ = unpad_input(context, torch.squeeze(attn_mask) == 1)
-=======
-        # attn_mask is 0 for attend -10000 for don't
-        context, _, __, ___ = unpad_input(context, torch.squeeze(attn_mask) == 0)
->>>>>>> 4623f5ad
         if qkv.dtype not in [torch.float16, torch.bfloat16]:
             context = context.to(orig_dtype)
             alibi = alibi.to(bias_dtype)
