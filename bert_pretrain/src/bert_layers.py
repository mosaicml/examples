--- conflicted
+++ resolved
@@ -25,76 +25,17 @@
 import torch
 import torch.nn as nn
 from einops import rearrange, repeat
+from transformers.activations import ACT2FN
 from transformers.modeling_outputs import MaskedLMOutput, SequenceClassifierOutput
 from transformers.models.bert.modeling_bert import (BertPredictionHeadTransform, BertPreTrainedModel, BertSelfOutput)
-<<<<<<< HEAD
 
 from src.bert_padding import pad_input, unpad_input, index_first_axis, index_put_first_axis
 from src.flash_attn_triton import flash_attn_qkvpacked_func
-=======
-from transformers.activations import ACT2FN
-from src.bert_padding import pad_input, unpad_input
->>>>>>> c767abb2
 
 
 logger = logging.getLogger(__name__)
 
 
-<<<<<<< HEAD
-=======
-# TODO If it works, try moving these to bert_padding.py
-class IndexFirstAxis(torch.autograd.Function):
-
-    @staticmethod
-    def forward(ctx, input, indices):
-        ctx.save_for_backward(indices)
-        ctx.first_axis_dim = input.shape[0]
-        assert input.ndim == 2
-        # TD [2022-03-04] For some reason torch.gather is a bit faster than indexing.
-        # return input[indices]
-        return torch.gather(input, 0, repeat(indices, 'z -> z d', d=input.shape[1]))
-
-    @staticmethod
-    def backward(ctx, grad_output):
-        indices, = ctx.saved_tensors
-        grad_input = torch.zeros([ctx.first_axis_dim, *grad_output.shape[1:]],
-                                 device=grad_output.device,
-                                 dtype=grad_output.dtype)
-        # TD [2022-03-04] For some reason torch.scatter is a bit faster than indexing.
-        # grad_input[indices] = grad_output
-        grad_input.scatter_(0, repeat(indices, 'z -> z d', d=grad_output.shape[1]), grad_output)
-        return grad_input, None
-
-
-index_first_axis = IndexFirstAxis.apply
-
-class IndexPutFirstAxis(torch.autograd.Function):
-
-    @staticmethod
-    def forward(ctx, values, indices, first_axis_dim):
-        ctx.save_for_backward(indices)
-        assert indices.ndim == 1
-        assert values.ndim == 2
-        output = torch.zeros(first_axis_dim, values.shape[1], device=values.device,
-                             dtype=values.dtype)
-        # TD [2022-03-04] For some reason torch.scatter is a bit faster than indexing.
-        # output[indices] = values
-        output.scatter_(0, repeat(indices, 'z -> z d', d=values.shape[1]), values)
-        return output
-
-    @staticmethod
-    def backward(ctx, grad_output):
-        indices, = ctx.saved_tensors
-        # TD [2022-03-04] For some reason torch.gather is a bit faster than indexing.
-        # grad_values = grad_output[indices]
-        grad_values = torch.gather(grad_output, 0, repeat(indices, 'z -> z d', d=grad_output.shape[1]))
-        return grad_values, None, None
-
-
-index_put_first_axis = IndexPutFirstAxis.apply
-
-
->>>>>>> c767abb2
 class BertEmbeddings(nn.Module):
     """Construct the embeddings from word, NOT position since we use ALiBi and token_type embeddings."""
 
@@ -583,12 +524,8 @@
         """
         model = cls(config, *inputs, **kwargs)
         if from_tf:
-<<<<<<< HEAD
-            raise ValueError("Mosaic BertForMaskedLM does not support TensorFlow; set from_tf=False")
-=======
             raise ValueError("Mosaic BERT does not support loading TensorFlow weights.")
 
->>>>>>> c767abb2
         checkpoint = torch.load(pretrained_checkpoint)
         model_weights = checkpoint['model']
         missing_keys, unexpected_keys = model.load_state_dict(model_weights, strict=False)
