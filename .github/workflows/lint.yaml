name: Lint

on:
  push:
    branches:
    - main
    - release/*
  pull_request:
    branches:
    - main
    - release/*
  workflow_dispatch: {}
defaults:
  run:
    working-directory: .
jobs:
  pre-commit:
    runs-on: ubuntu-latest
    timeout-minutes: 20
    strategy:
      matrix:
        python_version:
        - '3.9'
        subdir:
        - bert
        - cifar
        - deeplab
        - llm
        - resnet
<<<<<<< HEAD
        - stable_diffusion
=======
        - nemo
>>>>>>> 06b792a8
    steps:
    - uses: actions/checkout@v3
    - uses: actions/setup-python@v4
      with:
        python-version: ${{ matrix.python_version }}
    - name: Setup
      run: |
        set -ex
        python -m pip install --upgrade 'pip<23' wheel
    - name: Lint
      run: |
        bash scripts/lint_subdirectory.sh ${{ matrix.subdir }}<|MERGE_RESOLUTION|>--- conflicted
+++ resolved
@@ -27,11 +27,8 @@
         - deeplab
         - llm
         - resnet
-<<<<<<< HEAD
         - stable_diffusion
-=======
         - nemo
->>>>>>> 06b792a8
     steps:
     - uses: actions/checkout@v3
     - uses: actions/setup-python@v4
