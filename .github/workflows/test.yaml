name: Test

on:
  push:
    branches:
    - main
    - release/*
  pull_request:
    branches:
    - main
    - release/*
  workflow_dispatch: {}
defaults:
  run:
    working-directory: .
jobs:
  pytest:
    runs-on: ubuntu-latest
    timeout-minutes: 20
    strategy:
      matrix:
<<<<<<< HEAD
        python_version:
        - '3.9'
        subdir:
        - bert
        - cifar
        - deeplab
        - llm
        - resnet
        - stable-diffusion
=======
        include:
        - name: bert-pytest
          container: mosaicml/pytorch:1.13.1_cpu-python3.10-ubuntu20.04
          subdir: bert
        - name: cifar-pytest
          container: mosaicml/pytorch_vision:1.13.1_cpu-python3.10-ubuntu20.04
          subdir: cifar
        - name: deeplab-pytest
          container: mosaicml/pytorch_vision:1.13.1_cpu-python3.10-ubuntu20.04
          subdir: deeplab
        - name: llm-pytest
          container: mosaicml/pytorch:1.13.1_cpu-python3.10-ubuntu20.04
          subdir: llm
        - name: resnet-pytest
          container: mosaicml/pytorch_vision:1.13.1_cpu-python3.10-ubuntu20.04
          subdir: resnet
    name: ${{ matrix.name }}
    container: ${{ matrix.container }}
>>>>>>> 4123646f
    steps:
    - uses: actions/checkout@v3
    - name: Setup
      run: |
        set -ex
        export PATH=/composer-python:$PATH
        python -m pip install --upgrade 'pip<23' wheel
    - name: Test
      run: |
        export PATH=/composer-python:$PATH
        bash scripts/test_subdirectory.sh ${{ matrix.subdir }}<|MERGE_RESOLUTION|>--- conflicted
+++ resolved
@@ -19,17 +19,6 @@
     timeout-minutes: 20
     strategy:
       matrix:
-<<<<<<< HEAD
-        python_version:
-        - '3.9'
-        subdir:
-        - bert
-        - cifar
-        - deeplab
-        - llm
-        - resnet
-        - stable-diffusion
-=======
         include:
         - name: bert-pytest
           container: mosaicml/pytorch:1.13.1_cpu-python3.10-ubuntu20.04
@@ -46,9 +35,12 @@
         - name: resnet-pytest
           container: mosaicml/pytorch_vision:1.13.1_cpu-python3.10-ubuntu20.04
           subdir: resnet
+        - name: stable-diffusion-pytest
+          container: mosaicml/pytorch:1.13.1_cpu-python3.10-ubuntu20.04
+          subdir: stable-diffusion
+        
     name: ${{ matrix.name }}
     container: ${{ matrix.container }}
->>>>>>> 4123646f
     steps:
     - uses: actions/checkout@v3
     - name: Setup
